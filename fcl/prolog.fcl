#include "Offline/Filters/fcl/prolog.fcl"
#include "Offline/Compression/fcl/prolog.fcl"
#include "Offline/fcl/TrkCaloDt.fcl"
BEGIN_PROLOG
# Track quality module
TrkQual : {
  module_type : TrackQuality
  datFilename : "Offline/TrkDiag/data/TrkQual_ANN1_v1.dat"
}
TrkQualDeM           : @local::TrkQual
TrkQualDeM.KalSeedCollection : "KKDeM"
TrkQualUeM           : @local::TrkQual
TrkQualUeM.KalSeedCollection : "KKUeM"
TrkQualDmuM          : @local::TrkQual
TrkQualDmuM.KalSeedCollection : "KKDmuM"
TrkQualUmuM          : @local::TrkQual
TrkQualUmuM.KalSeedCollection : "KKUmuM"
TrkQualDeP           : @local::TrkQual
TrkQualDeP.KalSeedCollection : "KKDeP"
TrkQualUeP           : @local::TrkQual
TrkQualUeP.KalSeedCollection : "KKUeP"
TrkQualDmuP          : @local::TrkQual
TrkQualDmuP.KalSeedCollection : "KKDmuP"
TrkQualUmuP          : @local::TrkQual
TrkQualUmuP.KalSeedCollection : "KKUmuP"

TrkQualProducers : {
  TrkQualDeM : @local::TrkQualDeM
  TrkQualUeM : @local::TrkQualUeM
  TrkQualDeP : @local::TrkQualDeP
  TrkQualUeP : @local::TrkQualUeP
  TrkQualDmuM : @local::TrkQualDmuM
  TrkQualDmuP : @local::TrkQualDmuP
  TrkQualUmuM : @local::TrkQualUmuM
  TrkQualUmuP : @local::TrkQualUmuP
}
TrkQualProducersPath : [ TrkQualDeM, TrkQualUeM, TrkQualDmuM, TrkQualDeP, TrkQualUeP, TrkQualDmuP, TrkQualUmuM, TrkQualUmuP ]


# track PID module
TrkPID : {
  module_type : TrackPID
  MaxDE : 5.0 # MeV
  DeltaTOffset : -1.15 # specific to MDC2018h
  MVAConfig : { MVAWeights : "Offline/TrkDiag/data/TrkCaloHitPID.weights.xml"}
}
# this module only makes sense for downstream electron fits
TrkPIDDeM          : @local::TrkPID
TrkPIDDeM.KalSeedCollection : "KKDeM"
TrkPIDDeP          : @local::TrkPID
TrkPIDDeP.KalSeedCollection : "KKDeP"
TrkPIDProducers : {
  TrkPIDDeM : @local::TrkPIDDeM
  TrkPIDDeP : @local::TrkPIDDeP
}
TrkPIDProducersPath : [ TrkPIDDeM, TrkPIDDeP ]

# DIO weighting for flat spectrum electrons
DIOWeight: {
  module_type: DecayInOrbitWeight
  weightingScheme : pol58
  inputModule : compressDigiMCs
  verbosityLevel: 1
}
# converts ProtonBunchIntensity object to EventWeight object
PBIWeight : {
  module_type : PBIWeight
  PBITag : "PBISim"
  meanPBITag : "PBISim:MeanIntensity"
}
#Example configuration of RMCWeightModule
RMCWeight : {
  module_type : RMCWeight
  kinematic_endpoint : 100
  internalConversion : 1
  verbosityLevel : 0
}
dioLLWeight : {
  module_type : BinnedSpectrumWeight
  genParticleTag : "compressDigiMCs"
  genParticlePdgId : 11
  genParticleGenId : dioTail
  spectrumFileName : "Offline/ConditionsService/data/czarnecki_szafron_Al_2016.tbl"
  BinCenter : false
}
genCountLogger: { module_type: GenEventCountReader }

AllOpt : {
  fillMC : true
  trkpid : "TrkPID"
  fillTrkPID : true
  fillHits : true
  genealogyDepth : -1
  matchDepth : -1
}

DeM : { input : "KK"
  branch : "dem"
  suffix : "DeM"
<<<<<<< HEAD
  options : { fillMC : true   genealogyDepth : -1 }
=======
  trkQualTag : "TrkQualDeM"
>>>>>>> e69c16eb
}
UeM : { input : "KK"
  branch : "uem"
  suffix : "UeM"
}
DmuM : { input : "KK"
  branch : "dmm"
  suffix : "DmuM"
}
UmuM : { input : "KK"
  branch : "umm"
  suffix : "UmuM"
}
DeP : { input : "KK"
  branch : "dep"
  suffix : "DeP"
  options : { fillMC : true   genealogyDepth : -1 }
}
UeP : { input : "KK"
  branch : "uep"
  suffix : "UeP"
}
DmuP : { input : "KK"
  branch : "dmp"
  suffix : "DmuP"
}
UmuP : { input : "KK"
  branch : "ump"
  suffix : "UmuP"
}
Ext : { input : "KK"
  branch : "kl"
  suffix : "Line"
}


TrkAnaTreeMaker : {
  module_type : TrkAnaTreeMaker
  branches : [ @local::DeM, @local::DeP, @local::UeM, @local::UeP,
    @local::DmuM, @local::DmuP, @local::UmuM, @local::UmuP ]
  RecoCountTag : "SelectRecoMC"
  PBITag : "PBISim"
  PBTTag : "EWMProducer"
  PBTMCTag : "EWMProducer"
  CrvCoincidencesTag : "SelectRecoMC:CrvCoincidenceClusterFinder"
  CrvCoincidenceMCsTag : "compressRecoMCs:CrvCoincidenceClusterMatchMC"
  CrvRecoPulsesTag : "SelectRecoMC"
  CrvStepsTag : "compressRecoMCs"
  SimParticlesTag : "compressRecoMCs"
  MCTrajectoriesTag : "compressRecoMCs"
  CrvDigiMCsTag : "compressRecoMCs"
  CrvDigisTag : "SelectRecoMC"
  CrvCoincidenceClusterMCAssnsTag : "CrvCoincidenceClusterMCAssns"
  CrvPlaneY : 2653
  FillMCInfo : true
  FillTrkPIDInfo : true
  FillHitInfo : false
  FillTriggerInfo : true
  TriggerProcessName : "Mix"
  ProcessEmptyEvents : false
  FillCRVCoincs : true
  FillCRVPulses : false
  FillCRVDigis : false
  FillCaloMC : true
  FillHelixInfo : false
  PrimaryParticleTag : "compressRecoMCs"
  KalSeedMCAssns : "SelectRecoMC"
  CaloClusterMCTag : "compressRecoMCs"
  InfoMCStructHelper : {
    SimParticleCollectionTag : "compressRecoMCs"
    MinGoodMomFraction : 0.9
    MaxVDDt : 5 # ns
  }
  ExtraMCStepCollectionTags : [ "compressRecoMCs:protonabsorber", "compressRecoMCs:stoppingtarget" ]
}

TrkAnaReco : {

  producers: {
    PBIWeight : @local::PBIWeight
    @table::TrkQualProducers
    @table::TrkPIDProducers
  }

  analyzers : {
    TrkAna : { @table::TrkAnaTreeMaker  }

    TrkAnaExt : { @table::TrkAnaTreeMaker
      branches : [ @local::Ext ]
    }

    genCountLogger : @local::genCountLogger
  }

  TrigSequence : [ PBIWeight, @sequence::TrkQualProducersPath, @sequence::TrkPIDProducersPath ]
  EndSequenceNoMC : [ TrkAna ]
  EndSequence : [ TrkAna, genCountLogger ]

}

END_PROLOG<|MERGE_RESOLUTION|>--- conflicted
+++ resolved
@@ -97,11 +97,8 @@
 DeM : { input : "KK"
   branch : "dem"
   suffix : "DeM"
-<<<<<<< HEAD
   options : { fillMC : true   genealogyDepth : -1 }
-=======
   trkQualTag : "TrkQualDeM"
->>>>>>> e69c16eb
 }
 UeM : { input : "KK"
   branch : "uem"
