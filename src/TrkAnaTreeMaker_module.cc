//
// Prototype analysis module using tracks.  This module associates information from the
// Mu2e detector systems into a single coherent analysis TTree (trkana).  This module
// depends on the data products produced by reconstruction and (if requested) their MC
// counterparts.  The primary analysis object is the set of Downstream electron track fits.
// Upstream electron fit and downstream muon are also required for PID and quality selection.
// Calorimeter clusters and Track-cluster matching are used for PID. CRV coincidences are also
// included for rejecting cosmic backgrounds.
// Most of the calcluations are done by upstream modules and helper classes.
// Original author: Dave Brown (LBNL) 7/7/2016
// Updated November 2018 to run on KalSeeds only (A. Edmonds)
//

// Mu2e includes
#include "Offline/GeneralUtilities/inc/ParameterSetHelpers.hh"
#include "Offline/MCDataProducts/inc/ProtonBunchIntensity.hh"
#include "Offline/MCDataProducts/inc/EventWeight.hh"
#include "Offline/MCDataProducts/inc/KalSeedMC.hh"
#include "Offline/MCDataProducts/inc/CaloClusterMC.hh"
#include "Offline/MCDataProducts/inc/ProtonBunchTimeMC.hh"
#include "Offline/RecoDataProducts/inc/KalSeed.hh"
#include "Offline/RecoDataProducts/inc/KalSeedAssns.hh"
#include "Offline/RecoDataProducts/inc/CaloHit.hh"
#include "Offline/RecoDataProducts/inc/TrkCaloHitPID.hh"
#include "Offline/RecoDataProducts/inc/ProtonBunchTime.hh"
#include "Offline/TrkReco/inc/TrkUtilities.hh"
#include "Offline/CalorimeterGeom/inc/DiskCalorimeter.hh"
#include "Offline/GeometryService/inc/VirtualDetector.hh"
#include "Offline/RecoDataProducts/inc/CrvCoincidenceCluster.hh"
#include "Offline/MCDataProducts/inc/CrvCoincidenceClusterMC.hh"
// Framework includes.
#include "art/Framework/Core/EDAnalyzer.h"
#include "art/Framework/Principal/Event.h"
#include "art/Framework/Principal/SubRun.h"
#include "art/Framework/Principal/Handle.h"
#include "art_root_io/TFileService.h"
#include "art/Framework/Core/ModuleMacros.h"
#include "canvas/Persistency/Common/TriggerResults.h"
#include "fhiclcpp/types/Atom.h"
#include "fhiclcpp/types/OptionalAtom.h"
#include "fhiclcpp/types/Table.h"
#include "fhiclcpp/types/OptionalSequence.h"

// ROOT incldues
#include "Rtypes.h"
#include "TBits.h"
#include "TTree.h"
#include "TProfile.h"
#include "TH1F.h"

// BaBar includes
#include "BTrk/BaBar/BaBar.hh"
#include "BTrk/KalmanTrack/KalRep.hh"
#include "BTrk/ProbTools/ChisqConsistency.hh"
#include "BTrk/BbrGeom/BbrVectorErr.hh"
#include "BTrk/TrkBase/TrkHelixUtils.hh"
#include "Offline/Mu2eUtilities/inc/TriggerResultsNavigator.hh"
// mu2e tracking
#include "Offline/RecoDataProducts/inc/TrkFitDirection.hh"
#include "Offline/BTrkData/inc/TrkStrawHit.hh"
// diagnostics
#include "TrkAna/inc/TrkComp.hh"
#include "TrkAna/inc/HitCount.hh"
#include "TrkAna/inc/TrkCount.hh"
#include "TrkAna/inc/EventInfo.hh"
#include "TrkAna/inc/TrkInfo.hh"
#include "TrkAna/inc/SimInfo.hh"
#include "TrkAna/inc/EventWeightInfo.hh"
#include "TrkAna/inc/TrkStrawHitInfo.hh"
#include "TrkAna/inc/TrkStrawHitInfoMC.hh"
#include "TrkAna/inc/TrkCaloHitInfo.hh"
#include "TrkAna/inc/CaloClusterInfoMC.hh"
#include "TrkAna/inc/TrkQualInfo.hh"
#include "TrkAna/inc/TrkPIDInfo.hh"
#include "TrkAna/inc/HelixInfo.hh"
#include "TrkAna/inc/InfoStructHelper.hh"
#include "TrkAna/inc/InfoMCStructHelper.hh"
#include "Offline/RecoDataProducts/inc/RecoQual.hh"
#include "TrkAna/inc/RecoQualInfo.hh"
#include "TrkAna/inc/BestCrvAssns.hh"
// CRV info; this still requires the obsolete time offsets FIXME
#include "Offline/Mu2eUtilities/inc/SimParticleTimeOffset.hh"
#include "Offline/CRVAnalysis/inc/CRVAnalysis.hh"

// C++ includes.
#include <iostream>
#include <string>
#include <cmath>

using namespace std;

namespace mu2e {
// Need this for the BaBar headers.
  using CLHEP::Hep3Vector;
  typedef KalSeedCollection::const_iterator KSCIter;
  typedef size_t BranchIndex;

  class TrkAnaTreeMaker : public art::EDAnalyzer {

  public:

    struct BranchOptConfig {
      using Name=fhicl::Name;
      using Comment=fhicl::Comment;
      fhicl::Atom<bool> fillmc{Name("fillMC"), Comment("Switch to turn on filling of MC information for this set of tracks"), false};
      fhicl::Atom<bool> fillhits{Name("fillHits"), Comment("Switch to turn on filling of hit-level information for this set of tracks"), false};
      fhicl::OptionalAtom<std::string> trkqual{Name("trkqual"), Comment("TrkQualCollection input tag to be written out (use prefix if fcl parameter suffix (e.g. DeM) is defined)")};
      fhicl::Atom<bool> filltrkqual{Name("fillTrkQual"), Comment("Switch to turn on filling of the full TrkQualInfo for this set of tracks"), false};
      fhicl::OptionalAtom<std::string> trkpid{Name("trkpid"), Comment("TrkCaloHitPIDCollection input tag to be written out (use prefix if fcl parameter suffix (e.g. DeM) is defined)")};
      fhicl::Atom<bool> filltrkpid{Name("fillTrkPID"), Comment("Switch to turn on filling of the full TrkPIDInfo for this set of tracks"), false};
      fhicl::Atom<bool> required{Name("required"), Comment("True/false if you require this type of track in the event"), false};
      fhicl::Atom<int> genealogyDepth{Name("genealogyDepth"), Comment("The depth of the genealogy information you want to keep"), 1};
      fhicl::OptionalSequence<std::string> bestCrvModules{Name("bestCrvModules"), Comment("Sequence of module labels that create the BestCrvAssns you want written out (use prefix if fcl parameter suffix (e.g. DeM) is defined)")};
      fhicl::OptionalSequence<std::string> bestCrvInstances{Name("bestCrvInstances"), Comment("Sequence of instance names for modules that create multiple BestCrvAssns")};
      fhicl::OptionalSequence<std::string> bestCrvBranches{Name("bestCrvBranches"), Comment("Sequence of branch names that will be created to store the bestcrv information")};
      fhicl::Atom<bool> fillbestcrv{Name("fillBestCrv"), Comment("Switch to turn on filling of the bestcrv branch for this set of tracks"), false};
    };

    struct BranchConfig {
      using Name=fhicl::Name;
      using Comment=fhicl::Comment;

      fhicl::Atom<std::string> input{Name("input"), Comment("KalSeedCollection input tag (use prefix if fcl parameter suffix is defined)")};
      fhicl::Atom<std::string> branch{Name("branch"), Comment("Name of output branch")};
      fhicl::Atom<std::string> suffix{Name("suffix"), Comment("Fit suffix (e.g. DeM)"), ""};
      fhicl::Table<BranchOptConfig> options{Name("options"), Comment("Optional arguments for a branch")};
    };

    struct Config {
      using Name=fhicl::Name;
      using Comment=fhicl::Comment;

      fhicl::Table<BranchConfig> candidate{Name("candidate"), Comment("Candidate physics track info")};
      fhicl::OptionalSequence< fhicl::Table<BranchConfig> > supplements{Name("supplements"), Comment("Supplemental physics track info (TrkAna will find closest in time to candidate)")};
      fhicl::Atom<art::InputTag> rctag{Name("RecoCountTag"), Comment("RecoCount"), art::InputTag()};
      fhicl::Atom<art::InputTag> PBITag{Name("PBITag"), Comment("Tag for ProtonBunchIntensity object") ,art::InputTag()};
      fhicl::Atom<art::InputTag> PBTTag{Name("PBTTag"), Comment("Tag for ProtonBunchTime object") ,art::InputTag()};
      fhicl::Atom<art::InputTag> PBTMCTag{Name("PBTMCTag"), Comment("Tag for ProtonBunchTimeMC object") ,art::InputTag()};
      fhicl::Atom<art::InputTag> caloClusterMCTag{Name("CaloClusterMCTag"), Comment("Tag for CaloClusterMCCollection") ,art::InputTag()};
      fhicl::Atom<std::string> simParticleLabel{Name("SimParticleLabel"), Comment("SimParticleLabel")};
      fhicl::Atom<std::string> mcTrajectoryLabel{Name("MCTrajectoryLabel"), Comment("MCTrajectoryLabel")};
      fhicl::Atom<bool> fillmc{Name("FillMCInfo"),Comment("Global switch to turn on/off MC info"),true};
      fhicl::Atom<bool> pempty{Name("ProcessEmptyEvents"),false};

      // CRV -- flags
      fhicl::Atom<bool> crv{Name("FillCRV"),Comment("Flag for turning on bestcrv(mc) branches"), false};
      fhicl::Atom<bool> crvhits{Name("FillCRVHits"), Comment("Flag for turning on crvinfo(mc), crvsummary(mc), and crvinfomcplane branches"), false};
      fhicl::Atom<bool> crvpulses{Name("FillCRVPulses"),Comment("Flag for turning on crvpulseinfo(mc), crvwaveforminfo branches"), false};
      // CRV -- input tags
      fhicl::Atom<std::string> crvCoincidenceModuleLabel{Name("CrvCoincidenceModuleLabel"), Comment("CrvCoincidenceModuleLabel")};
      fhicl::Atom<std::string> crvCoincidenceMCModuleLabel{Name("CrvCoincidenceMCModuleLabel"), Comment("CrvCoincidenceMCModuleLabel")};
      fhicl::Atom<std::string> crvRecoPulseLabel{Name("CrvRecoPulseLabel"), Comment("CrvRecoPulseLabel")};
      fhicl::Atom<std::string> crvStepLabel{Name("CrvStepLabel"), Comment("CrvStepLabel")};
      fhicl::Atom<std::string> crvWaveformsModuleLabel{ Name("CrvWaveformsModuleLabel"), Comment("CrvWaveformsModuleLabel")};
      fhicl::Atom<std::string> crvDigiModuleLabel{ Name("CrvDigiModuleLabel"), Comment("CrvDigiModuleLabel")};
      // CRV -- other
      fhicl::Atom<double> crvPlaneY{Name("CrvPlaneY"),2751.485};  //y of center of the top layer of the CRV-T counters


      fhicl::Atom<bool> helices{Name("FillHelixInfo"),false};
      fhicl::Atom<bool> filltrkqual{Name("FillTrkQualInfo"),false};
      fhicl::Atom<bool> filltrkpid{Name("FillTrkPIDInfo"),false};
      fhicl::Atom<bool> filltrig{Name("FillTriggerInfo"),false};
      fhicl::Atom<std::string> trigProcessName{Name("TriggerProcessName"), Comment("Process name for Trigger")};
      fhicl::Atom<std::string> trigpathsuffix{Name("TriggerPathSuffix"), "_trigger"}; // all trigger paths have this in the name
      fhicl::Atom<int> diag{Name("diagLevel"),1};
      fhicl::Atom<bool> fillhits{Name("FillHitInfo"),Comment("Global switch to turn on/off hit-level info"), false};
      fhicl::Atom<int> debug{Name("debugLevel"),0};
      fhicl::Atom<art::InputTag> primaryParticleTag{Name("PrimaryParticleTag"), Comment("Tag for PrimaryParticle"), art::InputTag()};
      fhicl::Atom<art::InputTag> kalSeedMCTag{Name("KalSeedMCAssns"), Comment("Tag for KalSeedMCAssn"), art::InputTag()};
      fhicl::Table<InfoMCStructHelper::Config> infoMCStructHelper{Name("InfoMCStructHelper"), Comment("Configuration for the InfoMCStructHelper")};
      fhicl::Atom<bool> fillmcxtra{Name("FillExtraMCSteps"),false};
      fhicl::OptionalSequence<art::InputTag> mcxtratags{Name("ExtraMCStepCollectionTags"), Comment("Input tags for any other StepPointMCCollections you want written out")};
      fhicl::OptionalSequence<std::string> mcxtrasuffix{Name("ExtraMCStepBranchSuffix"), Comment("The suffix to the branch for the extra MC steps (e.g. putting \"ipa\" will give a branch \"demcipa\")")};
      fhicl::Atom<int> splitlevel{Name("splitlevel"),99};
      fhicl::Atom<int> buffsize{Name("buffsize"),32000};
    };
    typedef art::EDAnalyzer::Table<Config> Parameters;

    explicit TrkAnaTreeMaker(const Parameters& conf);
    virtual ~TrkAnaTreeMaker() { }

    void beginJob();
    void beginSubRun(const art::SubRun & subrun ) override;
    void analyze(const art::Event& e);

  private:

    Config _conf;
    std::vector<BranchConfig> _allBranches; // candidates + supplements
    BranchIndex _candidateIndex; // location in above vector that contains the candidate

    // track comparator
    TrkComp _tcomp;

    // main TTree
    TTree* _trkana;
    TProfile* _tht; // profile plot of track hit times: just an example
    // general event info branch
    EventInfo _einfo;
    EventInfoMC _einfomc;
    art::InputTag _PBITag, _PBTTag, _PBTMCTag;
    // hit counting
    HitCount _hcnt;
    // track counting
    TrkCount _tcnt;
    // track branches (inputs)
    std::vector<art::Handle<KalSeedCollection> > _allKSCHs;
    // track branches (outputs)
    std::vector<TrkInfo> _allTIs;
    std::vector<TrkFitInfo> _allEntTIs, _allMidTIs, _allXitTIs;
    std::vector<TrkCaloHitInfo> _allTCHIs;
    // quality branches (inputs)
    std::vector<std::vector<art::Handle<RecoQualCollection> > > _allRQCHs; // outer vector is for each candidate/supplement, inner vector is all RecoQuals
    std::vector<art::Handle<TrkQualCollection> > _allTQCHs; // we will only allow one TrkQual object per candidate/supplement to be fully written out
    std::vector<art::Handle<TrkCaloHitPIDCollection> > _allTCHPCHs; // we will only allow one TrkCaloHitPID object per candidate/supplement to be fully written out
    // quality branches (outputs)
    std::vector<RecoQualInfo> _allRQIs;
    std::vector<TrkQualInfo> _allTQIs;
    std::vector<TrkPIDInfo> _allTPIs;
    // trigger information
    unsigned _trigbits;
    TH1F* _trigbitsh; // plot of trigger bits: just an example
    std::map<size_t,unsigned> _tmap; // map between path and trigger ID.  ID should come from trigger itself FIXME!
    // MC truth (fcl parameters)
    bool _fillmc;
    // MC truth branches (inputs)
    art::Handle<PrimaryParticle> _pph;
    art::Handle<KalSeedMCAssns> _ksmcah;
    art::Handle<CaloClusterMCCollection> _ccmcch;
    art::InputTag _primaryParticleTag;
    std::vector<int> _entvids, _midvids, _xitvids;
    // MC truth branches (outputs)
    std::vector<TrkInfoMC> _allMCTIs;
    std::vector<std::vector<SimInfo>> _allMCSimTIs;
    std::vector<SimInfo> _allMCPriTIs;
    std::vector<TrkInfoMCStep> _allMCEntTIs, _allMCMidTIs, _allMCXitTIs;
    std::vector<CaloClusterInfoMC> _allMCTCHIs;

    // hit level info branches
    std::vector<std::vector<TrkStrawHitInfo>> _allTSHIs;
    std::vector<std::vector<TrkStrawMatInfo>> _allTSMIs;
    std::vector<std::vector<TrkStrawHitInfoMC>> _allTSHIMCs;

    // event weights
    std::vector<art::Handle<EventWeight> > _wtHandles;
    EventWeightInfo _wtinfo;
    // CRV
    // CRV -- fhicl parameters
    bool _crv;
    bool _crvhits;
    bool _crvpulses;
    std::string _crvCoincidenceModuleLabel;
    std::string _crvCoincidenceMCModuleLabel;
    std::string _crvRecoPulseLabel;
    std::string _crvStepLabel;
    std::string _crvWaveformsModuleLabel;
    std::string _crvDigiModuleLabel;
    double _crvPlaneY;
    // CRV (inputs)
    std::map<BranchIndex, std::vector<art::Handle<BestCrvAssns>>> _allBestCrvAssns;
    art::Handle<CrvCoincidenceClusterMCCollection> _crvCoincidenceMCCollHandle;
    // CRV (output)
    std::vector<CrvHitInfoReco> _crvinfo;
    std::map<BranchIndex, std::vector<CrvHitInfoReco>> _allBestCrvs; // there can be more than one of these per candidate/supplement
    std::vector<CrvHitInfoMC> _crvinfomc;
    std::map<BranchIndex, std::vector<CrvHitInfoMC>> _allBestCrvMCs;
    CrvSummaryReco _crvsummary;
    CrvSummaryMC   _crvsummarymc;
    std::vector<CrvPlaneInfoMC> _crvinfomcplane;
    std::vector<CrvPulseInfoReco> _crvpulseinfo;
    std::vector<CrvWaveformInfo> _crvwaveforminfo;
    std::vector<CrvHitInfoMC> _crvpulseinfomc;
    // helices
    HelixInfo _hinfo;
    // struct helpers
    InfoStructHelper _infoStructHelper;
    InfoMCStructHelper _infoMCStructHelper;
    // branch structure
    Int_t _buffsize, _splitlevel;

    // helper functions
    void fillEventInfo(const art::Event& event);
    void fillTriggerBits(const art::Event& event,std::string const& process);
    void resetTrackBranches();
    size_t findSupplementTrack(KalSeedCollection const& kcol,KalSeed const& candidate, bool sameColl);
    void fillAllInfos(const art::Handle<KalSeedCollection>& ksch, BranchIndex i_branch, size_t i_kseed);

    template <typename T, typename TI>
    std::vector<art::Handle<T> > createSpecialBranch(const art::Event& event, const std::string& branchname,
                                                     std::vector<art::Handle<T> >& handles, TI& infostruct, const std::string& selection = "");

};

  TrkAnaTreeMaker::TrkAnaTreeMaker(const Parameters& conf):
    art::EDAnalyzer(conf),
    _conf(conf()),
    _PBITag(conf().PBITag()),
    _PBTTag(conf().PBTTag()),
    _PBTMCTag(conf().PBTMCTag()),
    _trigbitsh(0),
    _fillmc(conf().fillmc()),
    // CRV
    _crv(conf().crv()),
    _crvhits(conf().crvhits()),
    _crvpulses(conf().crvpulses()),
    _crvCoincidenceModuleLabel(conf().crvCoincidenceModuleLabel()),
    _crvCoincidenceMCModuleLabel(conf().crvCoincidenceMCModuleLabel()),
    _crvRecoPulseLabel(conf().crvRecoPulseLabel()),
    _crvStepLabel(conf().crvStepLabel()),
    _crvWaveformsModuleLabel(conf().crvWaveformsModuleLabel()),
    _crvDigiModuleLabel(conf().crvDigiModuleLabel()),
    _crvPlaneY(conf().crvPlaneY()),
    _infoMCStructHelper(conf().infoMCStructHelper()),
    _buffsize(conf().buffsize()),
    _splitlevel(conf().splitlevel())
  {
    _midvids.push_back(VirtualDetectorId::TT_Mid);
    _midvids.push_back(VirtualDetectorId::TT_MidInner);
    _entvids.push_back(VirtualDetectorId::TT_FrontHollow);
    _entvids.push_back(VirtualDetectorId::TT_FrontPA);
    _xitvids.push_back(VirtualDetectorId::TT_Back);

    // collect both candidate and supplement branches into one place
    _allBranches.push_back(_conf.candidate());
    _candidateIndex = 0;
    std::vector<BranchConfig> supps;
    if (_conf.supplements(supps)) {
      for(const auto& i_supp : supps) {
        _allBranches.push_back(i_supp);
      }
    }

    // Create all the info structs
    for (BranchIndex i_branch = 0; i_branch < _allBranches.size(); ++i_branch) {
      auto i_branchConfig = _allBranches.at(i_branch);

      TrkInfo ti;
      _allTIs.push_back(ti);
      TrkFitInfo ent, mid, xit;
      _allEntTIs.push_back(ent);
      _allMidTIs.push_back(mid);
      _allXitTIs.push_back(xit);

      TrkCaloHitInfo tchi;
      _allTCHIs.push_back(tchi);

      TrkInfoMC mcti;
      _allMCTIs.push_back(mcti);
      std::vector<SimInfo> tempMCSimTIs;
      for (int i_generation = 0; i_generation < _allBranches.at(i_branch).options().genealogyDepth(); ++i_generation){
        SimInfo mcsim;
        tempMCSimTIs.push_back(mcsim);
      }
      _allMCSimTIs.push_back(tempMCSimTIs);
      SimInfo mcpri;
      _allMCPriTIs.push_back(mcpri);
      TrkInfoMCStep mcent, mcmid, mcxit;
      _allMCEntTIs.push_back(mcent);
      _allMCMidTIs.push_back(mcmid);
      _allMCXitTIs.push_back(mcxit);

      CaloClusterInfoMC mctchi;
      _allMCTCHIs.push_back(mctchi);

      RecoQualInfo rqi;
      _allRQIs.push_back(rqi);
      TrkQualInfo tqi;
      _allTQIs.push_back(tqi);
      TrkPIDInfo tpi;
      _allTPIs.push_back(tpi);

      std::vector<TrkStrawHitInfo> tshi;
      _allTSHIs.push_back(tshi);
      std::vector<TrkStrawMatInfo> tsmi;
      _allTSMIs.push_back(tsmi);
      std::vector<TrkStrawHitInfoMC> tshimc;
      _allTSHIMCs.push_back(tshimc);

      if(_crv && i_branchConfig.options().fillbestcrv()) { // if we are filling in bestcrv information
	std::vector<CrvHitInfoReco> bestcrv;
	std::vector<CrvHitInfoMC> bestcrvmc;
	std::vector<std::string> bestCrvBranchNames; // need to know how many bestcrv branches there will be per candidate/supplement
	if (i_branchConfig.options().bestCrvBranches(bestCrvBranchNames)) {
	  for (size_t i_bestCrvBranch = 0; i_bestCrvBranch < bestCrvBranchNames.size(); ++i_bestCrvBranch) {
	    bestcrv.push_back(CrvHitInfoReco()); // add empty structs to the vector so that ROOT can be given a location to find it
	    bestcrvmc.push_back(CrvHitInfoMC());
	  }
	  _allBestCrvs[i_branch] = bestcrv;
	  _allBestCrvMCs[i_branch] = bestcrvmc;
	}
      }
    }
  }

  void TrkAnaTreeMaker::beginJob( ){
    art::ServiceHandle<art::TFileService> tfs;
// create TTree
    _trkana=tfs->make<TTree>("trkana","track analysis");
    _tht=tfs->make<TProfile>("tht","Track Hit Time Profile",RecoCount::_nshtbins,-25.0,1725.0);
// add event info branch
    _trkana->Branch("evtinfo.",&_einfo,_buffsize,_splitlevel);
    _trkana->Branch("evtinfomc.",&_einfomc,_buffsize,_splitlevel);
// hit counting branch
    _trkana->Branch("hcnt.",&_hcnt,HitCount::leafnames().c_str());
// track counting branch
    std::vector<std::string> trkcntleaves;
    for (const auto& i_branchConfig : _allBranches) {
      trkcntleaves.push_back(i_branchConfig.branch());
    }
    _trkana->Branch("tcnt.",&_tcnt,_tcnt.leafnames(trkcntleaves).c_str());

// create all candidate and supplement branches
    for (BranchIndex i_branch = 0; i_branch < _allBranches.size(); ++i_branch) {
      BranchConfig i_branchConfig = _allBranches.at(i_branch);
      std::string branch = i_branchConfig.branch();
      _trkana->Branch((branch+".").c_str(),&_allTIs.at(i_branch));
      _trkana->Branch((branch+"ent.").c_str(),&_allEntTIs.at(i_branch));
      _trkana->Branch((branch+"mid.").c_str(),&_allMidTIs.at(i_branch));
      _trkana->Branch((branch+"xit.").c_str(),&_allXitTIs.at(i_branch));
      _trkana->Branch((branch+"tch.").c_str(),&_allTCHIs.at(i_branch));
      if (_conf.filltrkqual() && i_branchConfig.options().filltrkqual()) {
        _trkana->Branch((branch+"trkqual.").c_str(), &_allTQIs.at(i_branch), TrkQualInfo::leafnames().c_str());
      }
      if (_conf.filltrkpid() && i_branchConfig.options().filltrkpid()) {
        _trkana->Branch((branch+"trkpid.").c_str(), &_allTPIs.at(i_branch), TrkPIDInfo::leafnames().c_str());
      }
      // optionally add hit-level branches
      // (for the time being diagLevel : 2 will still work, but I propose removing this at some point)
      if(_conf.diag() > 1 || (_conf.fillhits() && i_branchConfig.options().fillhits())){
        _trkana->Branch((branch+"tsh.").c_str(),&_allTSHIs.at(i_branch),_buffsize,_splitlevel);
        _trkana->Branch((branch+"tsm.").c_str(),&_allTSMIs.at(i_branch),_buffsize,_splitlevel);
      }
      // want to be able to have more than one bestcrv branch for each candidate/supplement
      if(_crv && i_branchConfig.options().fillbestcrv()) {
	std::vector<std::string> bestCrvBranchNames;
	if (i_branchConfig.options().bestCrvBranches(bestCrvBranchNames)) {
	  for (size_t i_bestCrvBranch = 0; i_bestCrvBranch < bestCrvBranchNames.size(); ++i_bestCrvBranch) {
	    std::string bestCrvBranchName = bestCrvBranchNames.at(i_bestCrvBranch);
	    _trkana->Branch((branch+bestCrvBranchName).c_str(),&_allBestCrvs.at(i_branch).at(i_bestCrvBranch),_buffsize,_splitlevel);
	    if (_fillmc) {
	      _trkana->Branch((branch+bestCrvBranchName+"mc").c_str(),&_allBestCrvMCs.at(i_branch).at(i_bestCrvBranch),_buffsize,_splitlevel);
	    }
	  }
	}
      }

      // optionall add MC branches
<<<<<<< HEAD
      if(_fillmc && i_branchConfig.options().fillmc()){
        _trkana->Branch((branch+"mc").c_str(),&_allMCTIs.at(i_branch),_buffsize,_splitlevel);
=======
      if(_conf.fillmc() && i_branchConfig.options().fillmc()){
        _trkana->Branch((branch+"mc.").c_str(),&_allMCTIs.at(i_branch),_buffsize,_splitlevel);
>>>>>>> 2c88561a
        std::string branch_suffix = "";
        for (int i_generation = 0; i_generation < i_branchConfig.options().genealogyDepth(); ++i_generation) {
          if (i_generation == 0) {
            branch_suffix = "sim";
          }
          else if (i_generation == 1) {
            branch_suffix = "parent";
          }
          else {
            branch_suffix = "g" + branch_suffix;
          }
          std::string full_branchname = branch + "mc" + branch_suffix + ".";
          _trkana->Branch((full_branchname).c_str(),&_allMCSimTIs.at(i_branch).at(i_generation));
        }
        _trkana->Branch((branch+"mcpri.").c_str(),&_allMCPriTIs.at(i_branch),_buffsize,_splitlevel);
        _trkana->Branch((branch+"mcent.").c_str(),&_allMCEntTIs.at(i_branch),_buffsize,_splitlevel);
        _trkana->Branch((branch+"mcmid.").c_str(),&_allMCMidTIs.at(i_branch),_buffsize,_splitlevel);
        _trkana->Branch((branch+"mcxit.").c_str(),&_allMCXitTIs.at(i_branch),_buffsize,_splitlevel);
        _trkana->Branch((branch+"tchmc.").c_str(),&_allMCTCHIs.at(i_branch),_buffsize,_splitlevel);
        // at hit-level MC information
        // (for the time being diagLevel will still work, but I propose removing this at some point)
        if(_conf.diag() > 1 || (_conf.fillhits() && i_branchConfig.options().fillhits())){
          _trkana->Branch((branch+"tshmc.").c_str(),&_allTSHIMCs.at(i_branch),_buffsize,_splitlevel);
        }
      }
    }
// trigger info.  Actual names should come from the BeginRun object FIXME
    if(_conf.filltrig()) {
      _trkana->Branch("trigbits",&_trigbits,_buffsize,_splitlevel);
    }
// calorimeter information for the downstream electron track
// general CRV info
    if(_crv) {
<<<<<<< HEAD
=======
      _trkana->Branch("bestcrv.",&_bestcrv,_buffsize,_splitlevel);
>>>>>>> 2c88561a
      if (_crvhits) {
        _trkana->Branch("crvsummary.",&_crvsummary,_buffsize,_splitlevel);
        _trkana->Branch("crvinfo.",&_crvinfo,_buffsize,_splitlevel);
        if(_crvpulses) {
          _trkana->Branch("crvpulseinfo.",&_crvpulseinfo,_buffsize,_splitlevel);
          _trkana->Branch("crvwaveforminfo.",&_crvwaveforminfo,_buffsize,_splitlevel);
        }
      }
<<<<<<< HEAD
      if(_fillmc){
	if (_crvhits) {
	  _trkana->Branch("crvsummarymc",&_crvsummarymc,_buffsize,_splitlevel);
	  _trkana->Branch("crvinfomc",&_crvinfomc,_buffsize,_splitlevel);
	  _trkana->Branch("crvinfomcplane",&_crvinfomcplane,_buffsize,_splitlevel);
	  if(_crvpulses) {
	    _trkana->Branch("crvpulseinfomc",&_crvpulseinfomc,_buffsize,_splitlevel);
	  }
	}
=======
      if(_conf.fillmc()){
        _trkana->Branch("bestcrvmc.",&_bestcrvmc,_buffsize,_splitlevel);
        if (_crvhits) {
          _trkana->Branch("crvsummarymc.",&_crvsummarymc,_buffsize,_splitlevel);
          _trkana->Branch("crvinfomc.",&_crvinfomc,_buffsize,_splitlevel);
          _trkana->Branch("crvinfomcplane.",&_crvinfomcplane,_buffsize,_splitlevel);
          if(_crvpulses) {
            _trkana->Branch("crvpulseinfomc.",&_crvpulseinfomc,_buffsize,_splitlevel);
          }
        }
>>>>>>> 2c88561a
      }
    }
// helix info
   if(_conf.helices()) _trkana->Branch("helixinfo.",&_hinfo,_buffsize,_splitlevel);
  }

  void TrkAnaTreeMaker::beginSubRun(const art::SubRun & subrun ) {
    // get bfield
    _infoStructHelper.updateSubRun();
  }

  void TrkAnaTreeMaker::analyze(const art::Event& event) {
    // update timing maps for MC
    if(_fillmc){
      _infoMCStructHelper.updateEvent(event);
    }

    // need to create and define the event weight branch here because we only now know the EventWeight creating modules that have been run through the Event
    std::vector<art::Handle<EventWeight> > eventWeightHandles;
    _wtHandles = createSpecialBranch(event, "evtwt", eventWeightHandles, _wtinfo);

    std::string process = _conf.trigProcessName();
    // Get the KalSeedCollections for both the candidate and all supplements
    _allKSCHs.clear();
    _allRQCHs.clear();
    _allTQCHs.clear();
    _allTCHPCHs.clear();
    _allBestCrvAssns.clear();

    art::Handle<KalHelixAssns> khaH;
    if(_conf.helices()){ // find associated Helices
      BranchConfig i_branchConfig = _allBranches.at(0);
      art::InputTag kalSeedInputTag = i_branchConfig.input() + i_branchConfig.suffix();
      event.getByLabel(kalSeedInputTag,khaH);
    }

    for (BranchIndex i_branch = 0; i_branch < _allBranches.size(); ++i_branch) {
      BranchConfig i_branchConfig = _allBranches.at(i_branch);
      art::Handle<KalSeedCollection> kalSeedCollHandle;
      art::InputTag kalSeedInputTag = i_branchConfig.input() + i_branchConfig.suffix();
      event.getByLabel(kalSeedInputTag,kalSeedCollHandle);
      _allKSCHs.push_back(kalSeedCollHandle);

      // also create the reco qual branches
      std::vector<art::Handle<RecoQualCollection> > recoQualCollHandles;
      std::vector<art::Handle<RecoQualCollection> > selectedRQCHs;
      selectedRQCHs = createSpecialBranch(event, i_branchConfig.branch()+"qual.", recoQualCollHandles, _allRQIs.at(i_branch), i_branchConfig.suffix());
      for (const auto& i_selectedRQCH : selectedRQCHs) {
        if (i_selectedRQCH->size() != kalSeedCollHandle->size()) {
          throw cet::exception("TrkAna") << "Sizes of KalSeedCollection and this RecoQualCollection are inconsistent (" << kalSeedCollHandle->size() << " and " << i_selectedRQCH->size() << " respectively)";
        }
      }
      _allRQCHs.push_back(selectedRQCHs);

      // TrkQual
      std::string i_trkqual_tag;
      art::Handle<TrkQualCollection> trkQualCollHandle;
      if (i_branchConfig.options().trkqual(i_trkqual_tag) && i_branchConfig.options().filltrkqual() && _conf.filltrkqual()) {
        art::InputTag trkQualInputTag = i_trkqual_tag + i_branchConfig.suffix();
        event.getByLabel(trkQualInputTag,trkQualCollHandle);
        if (trkQualCollHandle->size() != kalSeedCollHandle->size()) {
          throw cet::exception("TrkAna") << "Sizes of KalSeedCollection and TrkQualCollection are inconsistent (" << kalSeedCollHandle->size() << " and " << trkQualCollHandle->size() << " respectively)";
        }
      }
      _allTQCHs.push_back(trkQualCollHandle);

      // TrkCaloHitPID
      std::string i_trkpid_tag;
      art::Handle<TrkCaloHitPIDCollection> trkpidCollHandle;
      if (i_branchConfig.options().trkpid(i_trkpid_tag) && i_branchConfig.options().filltrkpid() && _conf.filltrkpid()) {
        art::InputTag trkpidInputTag = i_trkpid_tag + i_branchConfig.suffix();
        event.getByLabel(trkpidInputTag,trkpidCollHandle);
        if (trkpidCollHandle->size() != kalSeedCollHandle->size()) {
          throw cet::exception("TrkAna") << "Sizes of KalSeedCollection and TrkCaloHitPIDCollection are inconsistent (" << kalSeedCollHandle->size() << " and " << trkpidCollHandle->size() << " respectively)";
        }
      }
      _allTCHPCHs.push_back(trkpidCollHandle);

      // BestCrv
      if (i_branchConfig.options().fillbestcrv() && _crv) { // if we are filling in bestcrv information
	std::vector<std::string> i_bestcrv_tags;
	std::vector<std::string> i_bestcrv_instances;
	std::vector<art::Handle<BestCrvAssns>> bestCrvAssnsHandles;
	if (i_branchConfig.options().bestCrvModules(i_bestcrv_tags) && i_branchConfig.options().bestCrvInstances(i_bestcrv_instances)) { // get the module labels and instances names
	  // loop htrough the module lables
	  art::Handle<BestCrvAssns> bestCrvAssnsHandle;
	  for (size_t i_bestCrvBranch = 0; i_bestCrvBranch < i_bestcrv_tags.size(); ++i_bestCrvBranch) {
	    art::InputTag bestCrvInputTag = i_bestcrv_tags.at(i_bestCrvBranch) + i_branchConfig.suffix() + ":" + i_bestcrv_instances.at(i_bestCrvBranch);
	    event.getByLabel(bestCrvInputTag,bestCrvAssnsHandle); // get the Assns for this module and this candidate/supplement
	    bestCrvAssnsHandles.push_back(bestCrvAssnsHandle); // add this handle to the vector of handles for this candidate/supplement
	  }
	}
	_allBestCrvAssns[i_branch] = bestCrvAssnsHandles;
	if (_fillmc) {
	  event.getByLabel(_crvCoincidenceMCModuleLabel, _crvCoincidenceMCCollHandle);
	}
      }
    }

    // general reco counts
    auto rch = event.getValidHandle<RecoCount>(_conf.rctag());
    auto const& rc = *rch;
    for(size_t ibin=0;ibin < rc._nshtbins; ++ibin){
      float time = rc._shthist.binMid(ibin);
      float count  = rc._shthist.binContents(ibin);
      _tht->Fill(time,count);
    }

    // trigger information
    if(_conf.filltrig()){
      fillTriggerBits(event,process);
    }
    // MC data
    if(_fillmc) { // get MC product collections
      event.getByLabel(_conf.primaryParticleTag(),_pph);
      event.getByLabel(_conf.kalSeedMCTag(),_ksmcah);
      event.getByLabel(_conf.caloClusterMCTag(),_ccmcch);
    }
    // reset event level structs
    _einfo.reset();
    _einfomc.reset();
    _hcnt.reset();
    _tcnt.reset();
    _hinfo.reset();
    _wtinfo.reset();
    // reset
    resetTrackBranches();
    // fill track counts
    for (BranchIndex i_branch = 0; i_branch < _allBranches.size(); ++i_branch) {
      _tcnt._counts[i_branch] = (_allKSCHs.at(i_branch))->size();
    }

    // fill event level info
    fillEventInfo(event);
    _infoStructHelper.fillHitCount(rc, _hcnt);

    // loop through all candidate tracks
    const auto& candidateKSCH = _allKSCHs.at(_candidateIndex);
    const auto& candidateKSC = *candidateKSCH;
    for (size_t i_kseed = 0; i_kseed < candidateKSC.size(); ++i_kseed) {
      resetTrackBranches(); // reset track branches here so that we don't get information from previous tracks in the next entry

      bool skip_kseed = false; // there may be a reason we don't want to write this KalSeed out

      auto const& candidateKS = candidateKSC.at(i_kseed);
      fillAllInfos(candidateKSCH, _candidateIndex, i_kseed); // fill the info structs for the candidate
      if(_conf.helices()){
        auto const& khassns = khaH.product();
        // find the associated HelixSeed to this KalSeed using the assns.
        auto hptr = (*khassns)[i_kseed].second;
        _infoStructHelper.fillHelixInfo(hptr, _hinfo);
      }


      // Now loop through all the branches (both candidate + supplements)...
      for (BranchIndex i_branch = 0; i_branch < _allBranches.size(); ++i_branch) {
        if (i_branch == _candidateIndex) { // ...but actually ignore candidate
          continue;
        }
        // check if supplement input collection is the same as the candidate input collections
        bool sameColl = false;
        if ( (_allBranches.at(_candidateIndex).input()+_allBranches.at(_candidateIndex).suffix())
             == (_allBranches.at(i_branch).input()+_allBranches.at(i_branch).suffix()) ) {
          sameColl = true;
        }
        const auto& i_supplementKSCH = _allKSCHs.at(i_branch);
        const auto& i_supplementKSC = *i_supplementKSCH;

        // If we require a supplement track of this type, and there are none...
        if (i_supplementKSC.size()==0 && _allBranches.at(i_branch).options().required()) {
          skip_kseed = true; // ...skip this KalSeed
        }

        // find the supplement track closest in time
        auto i_supplementKS = findSupplementTrack(i_supplementKSC,candidateKS,sameColl);
        if(i_supplementKS < i_supplementKSC.size()) {
          fillAllInfos(_allKSCHs.at(i_branch), i_branch, i_supplementKS);
        }
      }

      if (skip_kseed) {
        continue;
      }

      // TODO we want MC information when we don't have a track
      // fill general CRV info
      if(_crv){
	if (_crvhits) {
	  CRVAnalysis::FillCrvHitInfoCollections(_crvCoincidenceModuleLabel, _crvCoincidenceMCModuleLabel,
						 _crvRecoPulseLabel, _crvStepLabel, _conf.simParticleLabel(),
						 _conf.mcTrajectoryLabel(), event, _crvinfo, _crvinfomc, 
						 _crvsummary, _crvsummarymc, _crvinfomcplane, _crvPlaneY);
	}
        if(_crvpulses){
          // temporary hack: FIXME
          std::vector<art::InputTag> nulltags;
          SimParticleTimeOffset nulloffset(nulltags);
          CRVAnalysis::FillCrvPulseInfoCollections(_crvRecoPulseLabel, _crvWaveformsModuleLabel, _crvDigiModuleLabel,
                                                   nulloffset, event, _crvpulseinfo, _crvpulseinfomc, _crvwaveforminfo);
        }
<<<<<<< HEAD
=======

//      find the best CRV match (closest in time)
        int ibestcrv=-1;
        float mindt=1.0e9;
        float t0 = candidateKS.t0().t0();
        for(size_t icrv=0;icrv< _crvinfo.size(); ++icrv){
          auto const& crvinfo = _crvinfo[icrv];
          float dt = std::min(fabs(crvinfo._timeWindowStart-t0), fabs(crvinfo._timeWindowEnd-t0) );
          if(dt < mindt){
            mindt =dt;
            ibestcrv = icrv;
          }
        }
        if (ibestcrv>=0) {
          _bestcrv = _crvinfo.at(ibestcrv);
          _bestcrvmc = _crvinfomc.at(ibestcrv);
        }
>>>>>>> 2c88561a
      }
      // fill this row in the TTree
      _trkana->Fill();
    }

    if(_conf.pempty() && candidateKSC.size()==0) { // if we want to process empty events
      _trkana->Fill();
    }
  }

  size_t TrkAnaTreeMaker::findSupplementTrack(KalSeedCollection const& kcol,const KalSeed& candidate, bool sameColl) {
    size_t retval = kcol.size();

    // loop over supplement tracks and find the closest
    double candidate_time = candidate.t0().t0();
    double closest_time = 999999999;
    for(auto i_kseed=kcol.begin(); i_kseed != kcol.end(); i_kseed++) {
      double supplement_time = i_kseed->t0().t0();
      if( fabs(supplement_time - candidate_time) < fabs(closest_time-candidate_time)) {
        if (sameColl && fabs(supplement_time - candidate_time)<1e-5) {
          continue; // don't want the exact same track
        }
        closest_time = supplement_time;
        retval = i_kseed - kcol.begin();
      }
    }
    return retval;
  }

  void TrkAnaTreeMaker::fillEventInfo( const art::Event& event) {
    // fill basic event information
    _einfo.eventid = event.event();
    _einfo.runid = event.run();
    _einfo.subrunid = event.subRun();
    // currently no reco nproton estimate TODO

    auto PBThandle = event.getValidHandle<mu2e::ProtonBunchTime>(_PBTTag);
    auto PBT = *PBThandle;
    _einfo.pbtime = PBT.pbtime_;
    _einfo.pbterr = PBT.pbterr_;

    auto PBTMChandle = event.getValidHandle<mu2e::ProtonBunchTimeMC>(_PBTMCTag);
    auto PBTMC = *PBTMChandle;
    _einfomc.pbtime = PBTMC.pbtime_;

    auto PBIhandle = event.getValidHandle<mu2e::ProtonBunchIntensity>(_PBITag);
    auto PBI = *PBIhandle;
    _einfomc.nprotons = PBI.intensity();

    // get event weight products
    std::vector<Float_t> weights;
    for (const auto& i_weightHandle : _wtHandles) {
      double weight = i_weightHandle->weight();
      weights.push_back(weight);
    }
    _wtinfo.setWeights(weights);
  }

  void TrkAnaTreeMaker::fillTriggerBits(const art::Event& event,std::string const& process) {
    //get the TriggerResult from the process that created the KalFinalFit downstream collection
    art::InputTag const tag{Form("TriggerResults::%s", process.c_str())};
    auto trigResultsH = event.getValidHandle<art::TriggerResults>(tag);
    const art::TriggerResults* trigResults = trigResultsH.product();
    TriggerResultsNavigator tnav(trigResults);
    _trigbits = 0;
   // setup the bin labels
    if(_trigbitsh == 0){ // is there a better way to do this?  I think not
      unsigned ntrig(0);
      unsigned npath = trigResults->size();
      for(size_t ipath=0;ipath < npath; ++ipath){
        if (tnav.getTrigPath(ipath).find(_conf.trigpathsuffix()) != std::string::npos) {
          _tmap[ipath] = ntrig;
          ntrig++;
        }
      }
      // build trigger histogram
      art::ServiceHandle<art::TFileService> tfs;
      _trigbitsh = tfs->make<TH1F>("trigbits","Trigger IDs",ntrig,-0.5,ntrig-0.5);
      for(size_t ipath=0;ipath < npath; ++ipath){
        auto ifnd = _tmap.find(ipath);
        if(ifnd != _tmap.end()){
          _trigbitsh->GetXaxis()->SetBinLabel(ifnd->second+1,tnav.getTrigPath(ipath).c_str());
        }
      }
    }
    for(size_t ipath=0;ipath < trigResults->size(); ++ipath){
      if(trigResults->accept(ipath)) {
        auto ifnd = _tmap.find(ipath);
        if(ifnd != _tmap.end()){
          unsigned itrig = ifnd->second;
          _trigbitsh->Fill(itrig);
          _trigbits |= 1 << itrig;
          if(_conf.debug() > 1)
            cout << "Trigger path " << tnav.getTrigPath(ipath) << " Trigger ID " << itrig << " returns " << trigResults->accept(ipath) << endl;
        }
      }
    }
    if(_conf.debug() > 0){
      cout << "Found TriggerResults for process " << process << " with " << trigResults->size() << " Lines"
        << " trigger bits word " << _trigbits << endl;
      if(_conf.debug() > 1){
        TriggerResultsNavigator tnav(trigResults);
        tnav.print();
      }
    }
  }

  void TrkAnaTreeMaker::fillAllInfos(const art::Handle<KalSeedCollection>& ksch, BranchIndex i_branch, size_t i_kseed) {

    const auto& kseed = ksch->at(i_kseed);
    BranchConfig branchConfig = _allBranches.at(i_branch);

    // get VD positions
    mu2e::GeomHandle<VirtualDetector> vdHandle;
    mu2e::GeomHandle<DetectorSystem> det;
    const XYZVectorF& entpos = XYZVectorF(det->toDetector(vdHandle->getGlobal(*_entvids.begin())));
    const XYZVectorF& midpos = XYZVectorF(det->toDetector(vdHandle->getGlobal(*_midvids.begin())));
    const XYZVectorF& xitpos = XYZVectorF(det->toDetector(vdHandle->getGlobal(*_xitvids.begin())));

    _infoStructHelper.fillTrkInfo(kseed,_allTIs.at(i_branch));
    _infoStructHelper.fillTrkFitInfo(kseed,_allEntTIs.at(i_branch),entpos);
    _infoStructHelper.fillTrkFitInfo(kseed,_allMidTIs.at(i_branch),midpos);
    _infoStructHelper.fillTrkFitInfo(kseed,_allXitTIs.at(i_branch),xitpos);
    //      _tcnt._overlaps[0] = _tcomp.nOverlap(kseed, kseed);

    if(_conf.diag() > 1 || (_conf.fillhits() && branchConfig.options().fillhits())){ // want hit level info
      _infoStructHelper.fillHitInfo(kseed, _allTSHIs.at(i_branch));
      _infoStructHelper.fillMatInfo(kseed, _allTSMIs.at(i_branch));
    }

// calorimeter info
    if (kseed.hasCaloCluster()) {
      _infoStructHelper.fillCaloHitInfo(kseed,  _allTCHIs.at(i_branch));
      _tcnt._ndec = 1; // only 1 possible calo hit at the moment
      // test
      if(_conf.debug()>0){
        auto const& tch = kseed.caloHit();
        auto const& cc = tch.caloCluster();
        std::cout << "CaloCluster has energy " << cc->energyDep()
                  << " +- " << cc->energyDepErr() << std::endl;
      }
    }

    // BestCrv branches
    if (_crv && branchConfig.options().fillbestcrv()) {
      // get the list of bestcrv modules
      std::vector<std::string> i_bestcrv_tags;
      if (branchConfig.options().bestCrvModules(i_bestcrv_tags)) { // get the module labels
	for (size_t i_bestCrvBranch = 0; i_bestCrvBranch < i_bestcrv_tags.size(); ++i_bestCrvBranch) {
	  auto hBestCrvAssns = _allBestCrvAssns.at(i_branch).at(i_bestCrvBranch);
	  if (hBestCrvAssns->size()>0) {
	    auto bestCrvCoinc = hBestCrvAssns->at(i_kseed).second;
	    _infoStructHelper.fillCrvHitInfo(bestCrvCoinc, _allBestCrvs.at(i_branch).at(i_bestCrvBranch));
	    if (_fillmc) {
	      auto bestCrvCoincMC = art::Ptr<CrvCoincidenceClusterMC>(_crvCoincidenceMCCollHandle, bestCrvCoinc.key());
	      _infoMCStructHelper.fillCrvHitInfoMC(bestCrvCoincMC, _allBestCrvMCs.at(i_branch).at(i_bestCrvBranch));
	    }
	  }
	}
      }
    }


// all RecoQuals
    std::vector<Float_t> recoQuals; // for the output value
    for (const auto& i_recoQualHandle : _allRQCHs.at(i_branch)) {
      Float_t recoQual = i_recoQualHandle->at(i_kseed)._value;
      recoQuals.push_back(recoQual);
      Float_t recoQualCalib = i_recoQualHandle->at(i_kseed)._calib;
      recoQuals.push_back(recoQualCalib);
    }
    _allRQIs.at(i_branch).setQuals(recoQuals);
// TrkQual
    std::string trkqual_branch;
    if(_conf.filltrkqual() && branchConfig.options().filltrkqual() && branchConfig.options().trkqual(trkqual_branch)) {
      const auto& trkQualCollHandle = _allTQCHs.at(i_branch);
      if (trkQualCollHandle.isValid()) { // we could have put an empty TrkQualCollection in, if we didn't want it
        const auto& trkQualColl = *trkQualCollHandle;
        const auto& trkQual = trkQualColl.at(i_kseed);
        _infoStructHelper.fillTrkQualInfo(trkQual, _allTQIs.at(i_branch));
      }
    }
// TrkCaloHitPID
    std::string trkpid_branch;
    if (_conf.filltrkpid() && branchConfig.options().filltrkpid() && branchConfig.options().trkpid(trkpid_branch)) {
      const auto& tchpcolH = _allTCHPCHs.at(i_branch);
      if (tchpcolH.isValid()) {
        const auto& tchpcol = *tchpcolH;
        auto const& tpid = tchpcol.at(i_kseed);
        _infoStructHelper.fillTrkPIDInfo(tpid, kseed, _allTPIs.at(i_branch));
      }
    }
// fill MC info associated with this track
    if(_fillmc && branchConfig.options().fillmc()) {
      const PrimaryParticle& primary = *_pph;
      // use Assns interface to find the associated KalSeedMC; this uses ptrs
      auto kptr = art::Ptr<KalSeed>(ksch,i_kseed);
      //        std::cout << "KalSeedMCMatch has " << _ksmcah->size() << " entries" << std::endl;
      for(auto iksmca = _ksmcah->begin(); iksmca!= _ksmcah->end(); iksmca++){
        //        std::cout << "KalSeed Ptr " << kptr << " match Ptr " << iksmca->first << std::endl;
        if(iksmca->first == kptr) {
          auto const& kseedmc = *(iksmca->second);
          auto const& kseed = *kptr;
          _infoMCStructHelper.fillTrkInfoMC(kseed, kseedmc, _allMCTIs.at(i_branch));
          double t0 = kseed.t0().t0();
          _infoMCStructHelper.fillTrkInfoMCStep(kseedmc, _allMCEntTIs.at(i_branch), _entvids, t0);
          _infoMCStructHelper.fillTrkInfoMCStep(kseedmc, _allMCMidTIs.at(i_branch), _midvids, t0);
          _infoMCStructHelper.fillTrkInfoMCStep(kseedmc, _allMCXitTIs.at(i_branch), _xitvids, t0);
          _infoMCStructHelper.fillPriInfo(kseedmc, primary, _allMCPriTIs.at(i_branch));
          _infoMCStructHelper.fillAllSimInfos(kseedmc, _allMCSimTIs.at(i_branch), branchConfig.options().genealogyDepth());

          if(_conf.diag() > 1 || (_conf.fillhits() && branchConfig.options().fillhits())){
            _infoMCStructHelper.fillHitInfoMCs(kseedmc, _allTSHIMCs.at(i_branch));
          }
          break;
        }
      }
      if (kseed.hasCaloCluster()) {
        // fill MC truth of the associated CaloCluster.  Use the fact that these are correlated by index with the clusters in that collection
        auto index = kseed.caloCluster().key();
        auto const& ccmcc = *_ccmcch;
        auto const& ccmc = ccmcc[index];
        _infoMCStructHelper.fillCaloClusterInfoMC(ccmc,_allMCTCHIs.at(i_branch));  // currently broken due to CaloMC changes.  This needs fixing in compression
      }
    }
  }

  // some branches can't be made until the analyze() function because we want to write out all data products of a certain type
  template <typename T, typename TI>
  std::vector<art::Handle<T> >  TrkAnaTreeMaker::createSpecialBranch(const art::Event& event, const std::string& branchname,
                                                                     std::vector<art::Handle<T> >& handles, // this parameter is only needed so that the template parameter T can be deduced. There is probably a better way to do this FIXME
                                                                     TI& infostruct, const std::string& selection) {
    std::vector<art::Handle<T> > outputHandles;
    std::vector<art::Handle<T> > inputHandles = event.getMany<T>();
    if (inputHandles.size()>0) {
      std::vector<std::string> labels;
      for (const auto& i_handle : inputHandles) {
        std::string moduleLabel = i_handle.provenance()->moduleLabel();
        // event.getMany() doesn't have a way to wildcard part of the ModuleLabel, do it ourselves here
        size_t pos;
        if (selection != "") { // if we want to add a selection
          pos = moduleLabel.find(selection);

          // make sure that the selection (e.g. "DeM") appears at the end of the module label
          if (pos == std::string::npos) {
            //      std::cout << "Selection not found" << std::endl;
            continue;
          }
          else if (pos+selection.length() != moduleLabel.size()) {
            //      std::cout << "Selection wasn't at end of moduleLabel" << std::endl;
            continue;
          }
          moduleLabel = moduleLabel.erase(pos, selection.length());
        }
        std::string instanceName = i_handle.provenance()->productInstanceName();

        std::string branchname = moduleLabel;
        if (instanceName != "") {
          branchname += "_" + instanceName;
        }
        outputHandles.push_back(i_handle);
        labels.push_back(branchname);
      }
      if (!_trkana->GetBranch(branchname.c_str())) {  // only want to create the branch once
        _trkana->Branch(branchname.c_str(), &infostruct, infostruct.leafnames(labels).c_str());
      }
    }
    return outputHandles;
  }

  void TrkAnaTreeMaker::resetTrackBranches() {
    for (BranchIndex i_branch = 0; i_branch < _allBranches.size(); ++i_branch) {
      _allTIs.at(i_branch).reset();
      _allEntTIs.at(i_branch).reset();
      _allMidTIs.at(i_branch).reset();
      _allXitTIs.at(i_branch).reset();

      _allTCHIs.at(i_branch).reset();

      _allMCTIs.at(i_branch).reset();
      for (int i_generation = 0; i_generation < _allBranches.at(i_branch).options().genealogyDepth(); ++i_generation){
        _allMCSimTIs.at(i_branch).at(i_generation).reset();
      }
      _allMCPriTIs.at(i_branch).reset();

      _allMCEntTIs.at(i_branch).reset();
      _allMCMidTIs.at(i_branch).reset();
      _allMCXitTIs.at(i_branch).reset();
      _allMCTCHIs.at(i_branch).reset();

      _allRQIs.at(i_branch).reset();
      _allTQIs.at(i_branch).reset();
      _allTPIs.at(i_branch).reset();

      // clear vectors
      _allTSHIs.at(i_branch).clear();
      _allTSMIs.at(i_branch).clear();
      _allTSHIMCs.at(i_branch).clear();

      if (_allBranches.at(i_branch).options().fillbestcrv()) { // only clear the vectors if they exist
	// we don't want to remove elements so use assign instead of clear
	_allBestCrvs.at(i_branch).assign(_allBestCrvs.at(i_branch).size(), CrvHitInfoReco());
	_allBestCrvMCs.at(i_branch).assign(_allBestCrvMCs.at(i_branch).size(), CrvHitInfoMC());
      }
    }
// clear vectors
    _crvinfo.clear();
    _crvinfomc.clear();
    _crvinfomcplane.clear();
    _crvpulseinfo.clear();
    _crvwaveforminfo.clear();
    _crvpulseinfomc.clear();
  }
}  // end namespace mu2e

// Part of the magic that makes this class a module.
// create an instance of the module.  It also registers
using mu2e::TrkAnaTreeMaker;
DEFINE_ART_MODULE(TrkAnaTreeMaker);<|MERGE_RESOLUTION|>--- conflicted
+++ resolved
@@ -446,13 +446,9 @@
       }
 
       // optionall add MC branches
-<<<<<<< HEAD
       if(_fillmc && i_branchConfig.options().fillmc()){
-        _trkana->Branch((branch+"mc").c_str(),&_allMCTIs.at(i_branch),_buffsize,_splitlevel);
-=======
-      if(_conf.fillmc() && i_branchConfig.options().fillmc()){
         _trkana->Branch((branch+"mc.").c_str(),&_allMCTIs.at(i_branch),_buffsize,_splitlevel);
->>>>>>> 2c88561a
+
         std::string branch_suffix = "";
         for (int i_generation = 0; i_generation < i_branchConfig.options().genealogyDepth(); ++i_generation) {
           if (i_generation == 0) {
@@ -486,10 +482,6 @@
 // calorimeter information for the downstream electron track
 // general CRV info
     if(_crv) {
-<<<<<<< HEAD
-=======
-      _trkana->Branch("bestcrv.",&_bestcrv,_buffsize,_splitlevel);
->>>>>>> 2c88561a
       if (_crvhits) {
         _trkana->Branch("crvsummary.",&_crvsummary,_buffsize,_splitlevel);
         _trkana->Branch("crvinfo.",&_crvinfo,_buffsize,_splitlevel);
@@ -498,19 +490,8 @@
           _trkana->Branch("crvwaveforminfo.",&_crvwaveforminfo,_buffsize,_splitlevel);
         }
       }
-<<<<<<< HEAD
-      if(_fillmc){
-	if (_crvhits) {
-	  _trkana->Branch("crvsummarymc",&_crvsummarymc,_buffsize,_splitlevel);
-	  _trkana->Branch("crvinfomc",&_crvinfomc,_buffsize,_splitlevel);
-	  _trkana->Branch("crvinfomcplane",&_crvinfomcplane,_buffsize,_splitlevel);
-	  if(_crvpulses) {
-	    _trkana->Branch("crvpulseinfomc",&_crvpulseinfomc,_buffsize,_splitlevel);
-	  }
-	}
-=======
-      if(_conf.fillmc()){
-        _trkana->Branch("bestcrvmc.",&_bestcrvmc,_buffsize,_splitlevel);
+
+      if(_fillmc()){
         if (_crvhits) {
           _trkana->Branch("crvsummarymc.",&_crvsummarymc,_buffsize,_splitlevel);
           _trkana->Branch("crvinfomc.",&_crvinfomc,_buffsize,_splitlevel);
@@ -519,7 +500,6 @@
             _trkana->Branch("crvpulseinfomc.",&_crvpulseinfomc,_buffsize,_splitlevel);
           }
         }
->>>>>>> 2c88561a
       }
     }
 // helix info
@@ -720,26 +700,6 @@
           CRVAnalysis::FillCrvPulseInfoCollections(_crvRecoPulseLabel, _crvWaveformsModuleLabel, _crvDigiModuleLabel,
                                                    nulloffset, event, _crvpulseinfo, _crvpulseinfomc, _crvwaveforminfo);
         }
-<<<<<<< HEAD
-=======
-
-//      find the best CRV match (closest in time)
-        int ibestcrv=-1;
-        float mindt=1.0e9;
-        float t0 = candidateKS.t0().t0();
-        for(size_t icrv=0;icrv< _crvinfo.size(); ++icrv){
-          auto const& crvinfo = _crvinfo[icrv];
-          float dt = std::min(fabs(crvinfo._timeWindowStart-t0), fabs(crvinfo._timeWindowEnd-t0) );
-          if(dt < mindt){
-            mindt =dt;
-            ibestcrv = icrv;
-          }
-        }
-        if (ibestcrv>=0) {
-          _bestcrv = _crvinfo.at(ibestcrv);
-          _bestcrvmc = _crvinfomc.at(ibestcrv);
-        }
->>>>>>> 2c88561a
       }
       // fill this row in the TTree
       _trkana->Fill();
