//
// Namespace for collecting tools used in TrkDiag tree filling
// Original author: A. Edmonds (November 2018)
//
#include "TrkAna/inc/InfoStructHelper.hh"
#include "Offline/RecoDataProducts/inc/TrkStrawHitSeed.hh"
#include "KinKal/Trajectory/CentralHelix.hh"
#include "Offline/TrackerGeom/inc/Tracker.hh"
#include "Offline/Mu2eKinKal/inc/WireHitState.hh"
#include "art/Framework/Principal/Handle.h"
#include "Offline/RecoDataProducts/inc/CaloHit.hh"
#include "Offline/RecoDataProducts/inc/CaloCluster.hh"
#include "Offline/RecoDataProducts/inc/CaloRecoDigi.hh"
#include <cmath>
#include <limits>

namespace mu2e {
  void InfoStructHelper::fillHitCount(StrawHitFlagCollection const& shfC, HitCount& hitcount) {
    hitcount.nsd = shfC.size();
    for(const auto& shf : shfC) {
      if(shf.hasAllProperties(StrawHitFlag::energysel))++hitcount.nesel;
      if(shf.hasAllProperties(StrawHitFlag::radsel))++hitcount.nrsel;
      if(shf.hasAllProperties(StrawHitFlag::timesel))++hitcount.ntsel;
      if(shf.hasAllProperties(StrawHitFlag::bkg))++hitcount.nbkg;
    }
  }

  void InfoStructHelper::fillHitCount(RecoCount const& nrec, HitCount& hitcount) {
    hitcount.nesel = nrec._nshfesel;
    hitcount.nrsel = nrec._nshfrsel;
    hitcount.ntsel = nrec._nshftsel;
    hitcount.nbkg = nrec._nshfbkg;
  }

  void InfoStructHelper::fillTrkInfo(const KalSeed& kseed,std::vector<TrkInfo>& trkinfos) {
    TrkInfo trkinfo;

    if(kseed.status().hasAllProperties(TrkFitFlag::kalmanConverged))
      trkinfo.status = 1;
    else if(kseed.status().hasAllProperties(TrkFitFlag::kalmanOK))
      trkinfo.status = 2;
    else
      trkinfo.status = -1;

    if(kseed.status().hasAllProperties(TrkFitFlag::FitOK)){
      trkinfo.goodfit = 1;
    } else
      trkinfo.goodfit = 0;

    if(kseed.status().hasAllProperties(TrkFitFlag::CPRHelix))
      trkinfo.seedalg = 1;
    else if(kseed.status().hasAllProperties(TrkFitFlag::TPRHelix))
      trkinfo.seedalg = 0;

    if(kseed.status().hasAllProperties(TrkFitFlag::KKLoopHelix)){
      trkinfo.fitalg =1;
    } else if(kseed.status().hasAllProperties(TrkFitFlag::KKCentralHelix))
      trkinfo.fitalg = 2;
    else if(kseed.status().hasAllProperties(TrkFitFlag::KKLine))
      trkinfo.fitalg = 3;
    else
      trkinfo.fitalg = 0;

    trkinfo.pdg = kseed.particle();

    fillTrkInfoHits(kseed, trkinfo);

    trkinfo.chisq = kseed.chisquared();
    trkinfo.ndof  = kseed.nDOF();
    trkinfo.fitcon = kseed.fitConsistency();
    trkinfo.nseg = kseed.nTrajSegments();
    trkinfo.maxgap = kseed._maxgap;
    trkinfo.avggap = kseed._avggap;

    trkinfo.firsthit = kseed.hits().back()._ptoca;
    trkinfo.lasthit = kseed.hits().front()._ptoca;
    for(auto const& hit : kseed.hits()) {
      if(hit.flag().hasAllProperties(StrawHitFlag::active)){
        if( trkinfo.firsthit > hit._ptoca)trkinfo.firsthit = hit._ptoca;
        if( trkinfo.lasthit < hit._ptoca)trkinfo.lasthit = hit._ptoca;
      }
    }

    fillTrkInfoStraws(kseed, trkinfo);

    trkinfos.push_back(trkinfo);
  }

  void InfoStructHelper::fillTrkFitInfo(const KalSeed& kseed, std::vector<std::vector<TrkFitInfo>>& all_tfis) {
    std::vector<TrkFitInfo> tfis;
    double tmin(std::numeric_limits<float>::max());
    double tmax(std::numeric_limits<float>::lowest());
    size_t imin(0), imax(0);
    for(size_t ikinter = 0; ikinter < kseed.intersections().size(); ++ikinter){
      auto const& kinter = kseed.intersections()[ikinter];
      // record earliest and latest intersections
      if(kinter.time() < tmin){
        tmin = kinter.time();
        imin = ikinter;
      }
      if(kinter.time() > tmax){
        tmax = kinter.time();
        imax = ikinter;
      }
      TrkFitInfo tfi;
      tfi.mom = kinter.momentum3();
      tfi.pos = kinter.position3();
      tfi.time = kinter.time();
      tfi.momerr = kinter.momerr();
      tfi.inbounds = kinter.inBounds();
      tfi.gap = kinter.gap();
      tfi.sid = kinter.surfid_.id().id();
      tfi.sindex = kinter.surfid_.index();
      tfis.push_back(tfi);
    }
    // now flag early and latest intersections
    if(tfis.size() > 0){
      tfis[imin].early = true;
      tfis[imax].late = true;
    }
    all_tfis.push_back(tfis);
  }

  void InfoStructHelper::fillLoopHelixInfo(const KalSeed& kseed, std::vector<std::vector<LoopHelixInfo>>& all_lhis) {
    std::vector<LoopHelixInfo> lhis;
    for(auto const& kinter : kseed.intersections()) {
      auto lh = kinter.loopHelix();
      LoopHelixInfo lhi;
      lhi.rad = lh.rad();
      lhi.lam = lh.lam();
      lhi.cx = lh.cx();
      lhi.cy = lh.cy();
      lhi.phi0 = lh.phi0();
      lhi.t0 = lh.t0();
      lhi.raderr = sqrt(lh.paramVar(KinKal::LoopHelix::rad_));
      lhi.lamerr = sqrt(lh.paramVar(KinKal::LoopHelix::lam_));
      lhi.cxerr = sqrt(lh.paramVar(KinKal::LoopHelix::cx_));
      lhi.cyerr = sqrt(lh.paramVar(KinKal::LoopHelix::cy_));
      lhi.phi0err = sqrt(lh.paramVar(KinKal::LoopHelix::phi0_));
      lhi.t0err = sqrt(lh.paramVar(KinKal::LoopHelix::t0_));
      // deprecated!
      lhi.maxr =sqrt(lh.cx()*lh.cx()+lh.cy()*lh.cy())+fabs(lh.rad());
      lhis.push_back(lhi);
    }
    all_lhis.push_back(lhis);
  }
  void InfoStructHelper::fillCentralHelixInfo(const KalSeed& kseed, std::vector<std::vector<CentralHelixInfo>>& all_chis) {
    std::vector<CentralHelixInfo> chis;
    for(auto const& kinter : kseed.intersections()) {
      auto ch = kinter.centralHelix();
      CentralHelixInfo chi;
      chi.d0 = ch.d0();
      chi.phi0 = ch.phi0();
      chi.omega = ch.omega();
      chi.z0 = ch.z0();
      chi.tanDip = ch.tanDip();
      chi.t0 = ch.t0();
      chi.d0err = sqrt(ch.paramVar(KinKal::CentralHelix::d0_));
      chi.phi0err = sqrt(ch.paramVar(KinKal::CentralHelix::phi0_));
      chi.omegaerr = sqrt(ch.paramVar(KinKal::CentralHelix::omega_));
      chi.z0err = sqrt(ch.paramVar(KinKal::CentralHelix::z0_));
      chi.tanDiperr = sqrt(ch.paramVar(KinKal::CentralHelix::tanDip_));
      chi.t0err = sqrt(ch.paramVar(KinKal::CentralHelix::t0_));
      // deprecated!
      chi.maxr = fabs(-1.0/ch.omega() - ch.d0());
      chis.push_back(chi);
    }
    all_chis.push_back(chis);
  }
  void InfoStructHelper::fillKinematicLineInfo(const KalSeed& kseed, std::vector<std::vector<KinematicLineInfo>>& all_klis) {
    std::vector<KinematicLineInfo> klis;
    for(auto const& kinter : kseed.intersections()) {
      auto kl = kinter.kinematicLine();
      KinematicLineInfo kli;
      kli.d0 = kl.d0();
      kli.phi0 = kl.phi0();
      kli.z0 = kl.z0();
      kli.theta = kl.theta();
      kli.mom = kl.mom();
      kli.t0 = kl.t0();
      kli.d0err = sqrt(kl.paramVar(KinKal::KinematicLine::d0_));
      kli.phi0err = sqrt(kl.paramVar(KinKal::KinematicLine::phi0_));
      kli.z0err = sqrt(kl.paramVar(KinKal::KinematicLine::z0_));
      kli.thetaerr = sqrt(kl.paramVar(KinKal::KinematicLine::theta_));
      kli.momerr = sqrt(kl.paramVar(KinKal::KinematicLine::mom_));
      kli.t0err = sqrt(kl.paramVar(KinKal::KinematicLine::t0_));
      klis.push_back(kli);
    }
    all_klis.push_back(klis);
 }

  void InfoStructHelper::fillTrkInfoHits(const KalSeed& kseed, TrkInfo& trkinfo) {
    static StrawHitFlag active(StrawHitFlag::active);
    std::set<unsigned> planes;
    uint16_t minplane(0), maxplane(0);
    static StrawHitFlag allsel("EnergySelection:TimeSelection:RadiusSelection");
    static StrawHitFlag allrej("Background:Dead:Noisy");

    for (auto ihit = kseed.hits().begin(); ihit != kseed.hits().end(); ++ihit) {
      ++trkinfo.nhits;
      if (ihit->strawHitState() > WireHitState::inactive){
        ++trkinfo.nactive;
        planes.insert(ihit->strawId().plane());
        minplane = std::min(minplane, ihit->strawId().plane());
        maxplane = std::max(maxplane, ihit->strawId().plane());
        if (ihit->strawHitState()==WireHitState::null) {
          ++trkinfo.nnullambig;
        }
        trkinfo.avgedep += ihit->_edep;
        // count active hits by flag state
        if(ihit->flag().hasAllProperties(StrawHitFlag::energysel))trkinfo.nesel++;
        if(ihit->flag().hasAllProperties(StrawHitFlag::radsel))trkinfo.nrsel++;
        if(ihit->flag().hasAllProperties(StrawHitFlag::timesel))trkinfo.ntsel++;
        if(ihit->flag().hasAllProperties(StrawHitFlag::bkg))trkinfo.nbkg++;
        if(ihit->flag().hasAllProperties(allsel) && (!ihit->flag().hasAnyProperty(allrej)))trkinfo.nsel++;
        // these variables are obsolete, use stereo hits instead TODO
        auto jhit = ihit; jhit++;
        if(jhit != kseed.hits().end() && ihit->strawId().uniquePanel() == jhit->strawId().uniquePanel()){
          ++trkinfo.ndouble;
          if(jhit->strawHitState()>WireHitState::inactive) { ++trkinfo.ndactive; }
        }
      }
      trkinfo.nplanes = planes.size();
      trkinfo.planespan = abs(maxplane-minplane);
    }
    trkinfo.avgedep /= trkinfo.nactive;
  }

  void InfoStructHelper::fillTrkInfoStraws(const KalSeed& kseed, TrkInfo& trkinfo) {
    trkinfo.nmat = 0; trkinfo.nmatactive = 0; trkinfo.radlen = 0.0;
    for (std::vector<TrkStraw>::const_iterator i_straw = kseed.straws().begin(); i_straw != kseed.straws().end(); ++i_straw) {
      ++trkinfo.nmat;
      if (i_straw->active()) {
        ++trkinfo.nmatactive;
        trkinfo.radlen += i_straw->radLen();
      }
    }
  }

  void InfoStructHelper::fillHitInfo(const KalSeed& kseed, std::vector<std::vector<TrkStrawHitInfo>>& all_tshinfos ) {
    std::vector<TrkStrawHitInfo> tshinfos;
    // loop over hits
    static StrawHitFlag active(StrawHitFlag::active);
    const Tracker& tracker = *GeomHandle<Tracker>();
    for(std::vector<TrkStrawHitSeed>::const_iterator ihit=kseed.hits().begin(); ihit != kseed.hits().end(); ++ihit) {
      TrkStrawHitInfo tshinfo;
      auto const& straw = tracker.getStraw(ihit->strawId());

      tshinfo.state = ihit->_ambig;
      tshinfo.usetot = ihit->_kkshflag.hasAnyProperty(KKSHFlag::tot);
      tshinfo.usedriftdt = ihit->_kkshflag.hasAnyProperty(KKSHFlag::driftdt);
      tshinfo.useabsdt = ihit->_kkshflag.hasAnyProperty(KKSHFlag::absdrift);
      tshinfo.usendvar = ihit->_kkshflag.hasAnyProperty(KKSHFlag::nhdrift);
      tshinfo.algo = ihit->_algo;
      tshinfo.frozen = ihit->_frozen;
      tshinfo.bkgqual = ihit->_bkgqual;
      tshinfo.signqual = ihit->_signqual;
      tshinfo.driftqual = ihit->_driftqual;
      tshinfo.chi2qual = ihit->_chi2qual;
      tshinfo.earlyend   = ihit->_eend.end();
      tshinfo.plane = ihit->strawId().plane();
      tshinfo.panel = ihit->strawId().panel();
      tshinfo.layer = ihit->strawId().layer();
      tshinfo.straw = ihit->strawId().straw();

      tshinfo.edep   = ihit->_edep;
      tshinfo.etime   = ihit->_etime;
      tshinfo.wdist   = ihit->_wdist;
      tshinfo.werr   = ihit->_werr;
      tshinfo.tottdrift = ihit->_tottdrift;
      tshinfo.tot = ihit->_tot;
      tshinfo.ptoca   = ihit->_ptoca;
      tshinfo.stoca   = ihit->_stoca;
      tshinfo.rdoca   = ihit->_rdoca;
      tshinfo.rdocavar   = ihit->_rdocavar;
      tshinfo.rdt   = ihit->_rdt;
      tshinfo.rtocavar   = ihit->_rtocavar;
      tshinfo.udoca   = ihit->_udoca;
      tshinfo.udocavar   = ihit->_udocavar;
      tshinfo.udt   = ihit->_udt;
      tshinfo.utocavar   = ihit->_utocavar;
      tshinfo.rupos   = ihit->_rupos;
      tshinfo.uupos   = ihit->_uupos;
      tshinfo.rdrift   = ihit->_rdrift;
      tshinfo.cdrift   = ihit->_cdrift;
      tshinfo.sderr   = ihit->_sderr;
      tshinfo.uderr   = ihit->_uderr;
      tshinfo.dvel   = ihit->_dvel;
      tshinfo.lang   = ihit->_lang;
      tshinfo.utresid   = ihit->_utresid;
      tshinfo.utresidmvar   = ihit->_utresidmvar;
      tshinfo.utresidpvar   = ihit->_utresidpvar;
      tshinfo.udresid   = ihit->_udresid;
      tshinfo.udresidmvar   = ihit->_udresidmvar;
      tshinfo.udresidpvar   = ihit->_udresidpvar;
      tshinfo.rtresid   = ihit->_rtresid;
      tshinfo.rtresidmvar   = ihit->_rtresidmvar;
      tshinfo.rtresidpvar   = ihit->_rtresidpvar;
      tshinfo.rdresid   = ihit->_rdresid;
      tshinfo.rdresidmvar   = ihit->_rdresidmvar;
      tshinfo.rdresidpvar   = ihit->_rdresidpvar;

      // find nearest segment
      auto ikseg = kseed.nearestSegment(ihit->_ptoca);
      if(ikseg != kseed.segments().end()){
        auto tdir(ikseg->momentum3().Unit());
        tshinfo.wdot = tdir.Dot(straw.getDirection());
      }
      auto const& wiredir = straw.getDirection();
      auto const& mid = straw.getMidPoint();
      auto hpos = mid + wiredir*ihit->_wdist;
      tshinfo.poca = XYZVectorF(hpos);

      // count correlations with other TSH
      // OBSOLETE: replace this with a test for KinKal StrawHitClusters
      for(std::vector<TrkStrawHitSeed>::const_iterator jhit=kseed.hits().begin(); jhit != kseed.hits().end(); ++jhit) {
        if(jhit != ihit && ihit->strawId().plane() ==  jhit->strawId().plane() &&
            ihit->strawId().panel() == jhit->strawId().panel() ){
          tshinfo.dhit = true;
          if (jhit->flag().hasAllProperties(active)) {
            tshinfo.dactive = true;
            break;
          }
        }
      }
      tshinfos.push_back(tshinfo);
    }
    all_tshinfos.push_back(tshinfos);
  }

  void InfoStructHelper::fillMatInfo(const KalSeed& kseed, std::vector<std::vector<TrkStrawMatInfo>>& all_tminfos ) {
    std::vector<TrkStrawMatInfo> tminfos;
    // loop over sites, pick out the materials

    for(const auto& i_straw : kseed.straws()) {
      TrkStrawMatInfo tminfo;

      tminfo.plane = i_straw.straw().getPlane();
      tminfo.panel = i_straw.straw().getPanel();
      tminfo.layer = i_straw.straw().getLayer();
      tminfo.straw = i_straw.straw().getStraw();

      tminfo.active = i_straw.active();
      tminfo.dp = i_straw.pfrac();
      tminfo.radlen = i_straw.radLen();
      tminfo.doca = i_straw.doca();
      tminfo.tlen = i_straw.trkLen();

      tminfos.push_back(tminfo);
    }
    all_tminfos.push_back(tminfos);
  }

  void InfoStructHelper::fillCaloHitInfo(const KalSeed& kseed, std::vector<TrkCaloHitInfo>& all_tchinfos) {
    TrkCaloHitInfo tchinfo;
    if (kseed.hasCaloCluster()) {
      auto const& tch = kseed.caloHit();
      auto const& cc = tch.caloCluster();
      tchinfo.active = tch._flag.hasAllProperties(StrawHitFlag::active);
      tchinfo.did = cc->diskID();
      tchinfo.poca = tch._cpos;
      tchinfo.mom = tch._tmom;
      tchinfo.cdepth = tch._cdepth;
      tchinfo.trkdepth = tch._trkdepth;
      tchinfo.doca = tch._udoca;
      tchinfo.dt = tch._udt;
      tchinfo.ptoca = tch._uptoca;
      tchinfo.tocavar = tch._utocavar;
      tchinfo.tresid   = tch._tresid;
      tchinfo.tresidmvar   = tch._tresidmvar;
      tchinfo.tresidpvar   = tch._tresidpvar;
      tchinfo.ctime = cc->time();
      tchinfo.ctimeerr = cc->timeErr();
      tchinfo.csize = cc->size();
      tchinfo.edep = cc->energyDep();
      tchinfo.edeperr = cc->energyDepErr();
      // compute relative azimuth dot product
      auto rmomhat = XYZVectorF(tch._tmom.X(),tch._tmom.Y(),0.0).Unit();
      auto rhohat = XYZVectorF(tch._cpos.X(),tch._cpos.Y(),0.0).Unit();
      tchinfo.dphidot = rmomhat.Dot(rhohat);
    }
<<<<<<< HEAD
  }
  void InfoStructHelper::fillCaloCluInfo(art::Handle<CaloClusterCollection> caloClustersHandle, std::vector<CaloClusterInfoReco>& all_caloinfo){
    CaloClusterInfoReco caloinfo;

    const CaloClusterCollection& caloClusters(*caloClustersHandle);
    const Calorimeter& cal = *(GeomHandle<Calorimeter>());

    int ncluster = caloClustersHandle -> size();
    caloinfo.nclu = ncluster;
    for(int iclu = 0; iclu< ncluster; iclu++){
      caloinfo.cpos = caloClusters[iclu].cog3Vector();
      caloinfo.edep = caloClusters[iclu].energyDep();
      caloinfo.edepErr = caloClusters[iclu].energyDepErr();
      caloinfo.time = caloClusters[iclu].time();
      caloinfo.timeErr = caloClusters[iclu].timeErr();
      caloinfo.diskId = caloClusters[iclu].diskID();
      caloinfo.isSplit = caloClusters[iclu].isSplit();
      int ncrystals = caloClusters[iclu].caloHitsPtrVector().size(); 
      caloinfo.ncry = ncrystals;

      for(int icry =0; icry<ncrystals; icry++){
	caloinfo.cryId.push_back(caloClusters[iclu].caloHitsPtrVector()[icry].get()->crystalID());
	caloinfo.cryEdep.push_back(caloClusters[iclu].caloHitsPtrVector()[icry].get()->energyDep());
	caloinfo.cryEdepErr.push_back( caloClusters[iclu].caloHitsPtrVector()[icry].get()->energyDepErr());
	caloinfo.cryTime.push_back(caloClusters[iclu].caloHitsPtrVector()[icry].get()->time());
	caloinfo.cryTimeErr.push_back( caloClusters[iclu].caloHitsPtrVector()[icry].get()->timeErr());
	caloinfo.cryPos.push_back(cal.geomUtil().mu2eToDiskFF(caloClusters[iclu].diskID(), cal.crystal(caloClusters[iclu].caloHitsPtrVector()[icry].get()->crystalID()).position()));

      }

      all_caloinfo.push_back(caloinfo);
    }
  }

  void InfoStructHelper::fillTrkQualInfo(const TrkQual& tqual, TrkQualInfo& trkqualInfo) {
    int n_trkqual_vars = TrkQual::n_vars;
    for (int i_trkqual_var = 0; i_trkqual_var < n_trkqual_vars; ++i_trkqual_var) {
      TrkQual::MVA_varindex i_index = TrkQual::MVA_varindex(i_trkqual_var);
      trkqualInfo.trkqualvars[i_trkqual_var] = tqual[i_index];
    }
    trkqualInfo.mvaout = tqual.MVAOutput();
    trkqualInfo.mvastat = tqual.status();
=======
    all_tchinfos.push_back(tchinfo);
>>>>>>> f0676ddd
  }


  void InfoStructHelper::fillHelixInfo(art::Ptr<HelixSeed> const& hptr, HelixInfo& hinfo) {
    if(hptr.isNonnull()){
      // count hits, active and not
      for(size_t ihit=0;ihit < hptr->hits().size(); ihit++){
        auto const& hh = hptr->hits()[ihit];
        hinfo.nch++;
        hinfo.nsh += hh.nStrawHits();
        if(!hh.flag().hasAnyProperty(StrawHitFlag::outlier)){
          hinfo.ncha++;
          hinfo.nsha += hh.nStrawHits();
        }
        if( hptr->status().hasAllProperties(TrkFitFlag::TPRHelix))
          hinfo.flag = 1;
        else if( hptr->status().hasAllProperties(TrkFitFlag::CPRHelix))
          hinfo.flag = 2;
        hinfo.t0err = hptr->t0().t0Err();
        hinfo.mom = 0.299792*hptr->helix().momentum()*_bz0; //FIXME!
        hinfo.chi2xy = hptr->helix().chi2dXY();
        hinfo.chi2fz = hptr->helix().chi2dZPhi();
        if(hptr->caloCluster().isNonnull())
          hinfo.ecalo  = hptr->caloCluster()->energyDep();
      }
    }
  }

  // this function won't work with KinKal fits and needs to be rewritten from scratch //FIXME
  void InfoStructHelper::fillTrkPIDInfo(const TrkCaloHitPID& tchp, const KalSeed& kseed, TrkPIDInfo& trkpidInfo) {
    mu2e::GeomHandle<mu2e::Calorimeter> calo;
    int n_trktchpid_vars = TrkCaloHitPID::n_vars;
    for (int i_trktchpid_var = 0; i_trktchpid_var < n_trktchpid_vars; ++i_trktchpid_var) {
      TrkCaloHitPID::MVA_varindex i_index = TrkCaloHitPID::MVA_varindex(i_trktchpid_var);
      trkpidInfo._tchpvars[i_trktchpid_var] = (float) tchp[i_index];
    }
    trkpidInfo._mvaout = tchp.MVAOutput();
    trkpidInfo._mvastat = tchp.status();
    // extrapolate the track to the calorimeter disk faces and record the transverse radius
    // Use the last segment
    auto const& trkhel = kseed.segments().back().helix();
    static const CLHEP::Hep3Vector origin;
    for(int idisk=0;idisk < 2; idisk++){
      auto ffpos = calo->geomUtil().mu2eToTracker(calo->geomUtil().diskFFToMu2e(idisk,origin));
      float flen = trkhel.zFlight(ffpos.z());
      float blen = trkhel.zFlight(ffpos.z()+207.5); // private communication B. Echenard FIXME!!!!
      XYZVectorF extpos;
      trkhel.position(flen,extpos);
      trkpidInfo._diskfrad[idisk] = sqrt(extpos.Perp2());
      trkhel.position(blen,extpos);
      trkpidInfo._diskbrad[idisk] = sqrt(extpos.Perp2());
    }
  }

}<|MERGE_RESOLUTION|>--- conflicted
+++ resolved
@@ -379,8 +379,9 @@
       auto rhohat = XYZVectorF(tch._cpos.X(),tch._cpos.Y(),0.0).Unit();
       tchinfo.dphidot = rmomhat.Dot(rhohat);
     }
-<<<<<<< HEAD
-  }
+    all_tchinfos.push_back(tchinfo);
+  }
+  
   void InfoStructHelper::fillCaloCluInfo(art::Handle<CaloClusterCollection> caloClustersHandle, std::vector<CaloClusterInfoReco>& all_caloinfo){
     CaloClusterInfoReco caloinfo;
 
@@ -422,9 +423,6 @@
     }
     trkqualInfo.mvaout = tqual.MVAOutput();
     trkqualInfo.mvastat = tqual.status();
-=======
-    all_tchinfos.push_back(tchinfo);
->>>>>>> f0676ddd
   }
 
 
