--- conflicted
+++ resolved
@@ -54,37 +54,21 @@
       const auto& tshmc = kseedmc._tshmcs.at(i_digi);
 
       if (kseedmc.simParticle(tshmc._spindex)._rel == MCRelationship::same) {
-<<<<<<< HEAD
-        ++trkinfomc._ndigi;
-        if(sqrt(tshmc.particleMomentum().mag2())/simmom > _mingood) {
-          ++trkinfomc._ndigigood;
-=======
         ++trkinfomc.ndigi;
         if(sqrt(tshmc.particleMomentum().mag2())/simmom > _mingood) {
           ++trkinfomc.ndigigood;
->>>>>>> 55ac831d
         }
 
         // easiest way to get MC ambiguity is through info object
         TrkStrawHitInfoMC tshinfomc;
         fillHitInfoMC(kseedmc,tshinfomc,tshmc);
         // the MCDigi list can be longer than the # of TrkStrawHits in the seed:
-<<<<<<< HEAD
-        /*  if(i_digi < kseed.hits().size()){
-            const auto& ihit = kseed.hits().at(i_digi);
-            if(ihit.ambig()*tshinfomc._ambig > 0) {
-            ++trkinfomc._nambig; // TODO
-            }
-            }
-            */
-=======
         if(i_digi < kseed.hits().size()){
           const auto& ihit = kseed.hits().at(i_digi);
           if(ihit.flag().hasAllProperties(StrawHitFlag::active) && ihit.ambig()*tshinfomc.ambig > 0) {
             ++trkinfomc.nambig;
           }
         }
->>>>>>> 55ac831d
       }
     }
   }
@@ -93,16 +77,6 @@
     const Tracker& tracker = *GeomHandle<Tracker>();
 
     const SimPartStub& simPart = kseedmc.simParticle(tshmc._spindex);
-<<<<<<< HEAD
-    tshinfomc._pdg = simPart._pdg;
-    tshinfomc._proc = simPart._proc;
-    tshinfomc._gen = simPart._gid.id();
-    tshinfomc._rel = simPart._rel;
-    tshinfomc._t0 = tshmc._time;
-    tshinfomc._edep = tshmc._energySum;
-    tshinfomc._mom = std::sqrt(tshmc._mom.mag2());
-    tshinfomc._cpos  = tshmc._cpos;
-=======
     tshinfomc.pdg = simPart._pdg;
     tshinfomc.proc = simPart._proc;
     tshinfomc.gen = simPart._gid.id();
@@ -111,7 +85,6 @@
     tshinfomc.edep = tshmc._energySum;
     tshinfomc.mom = std::sqrt(tshmc._mom.mag2());
     tshinfomc.cpos  = tshmc._cpos;
->>>>>>> 55ac831d
 
     // find the step midpoint
     const Straw& straw = tracker.getStraw(tshmc._strawId);
@@ -192,30 +165,6 @@
 
     const auto& mcsteps = kseedmc._vdsteps;
     double dmin = std::numeric_limits<double>::max();
-<<<<<<< HEAD
-      for (const auto& i_mcstep : mcsteps) {
-        for(auto vid : vids) {
-          if (i_mcstep._vdid == vid) {
-            // take the VD step with the time closest to target_time
-            // this is so that we can take the correct step when looking at upstream/downstream trachs
-            double corrected_time = fmod(i_mcstep._time, 1695); // VDStep is created with the time offsets included
-            if(fabs(target_time - corrected_time) < dmin){
-              dmin = fabs(target_time - corrected_time);//i_mcstep._time;
-              trkinfomcstep._time = i_mcstep._time;
-              trkinfomcstep._mom = std::sqrt(i_mcstep._mom.mag2());
-              trkinfomcstep._costh = std::cos(i_mcstep._mom.theta());
-              trkinfomcstep._phi = i_mcstep._mom.phi();
-              trkinfomcstep._pos = GenVector::Hep3Vec(i_mcstep._pos);
-
-              CLHEP::HepVector parvec(5,0);
-              double hflt(0.0);
-              HepPoint ppos(trkinfomcstep._pos.x(), trkinfomcstep._pos.y(), trkinfomcstep._pos.z());
-              CLHEP::Hep3Vector mom = GenVector::Hep3Vec(i_mcstep._mom);
-              double charge = pdt->particle(kseedmc.simParticle()._pdg).charge();
-              TrkHelixUtils::helixFromMom( parvec, hflt,ppos, mom,charge,bz);
-              trkinfomcstep._hpar = helixpar(parvec);
-            }
-=======
     for (const auto& i_mcstep : mcsteps) {
       for(auto vid : vids) {
         if (i_mcstep._vdid == vid) {
@@ -236,7 +185,6 @@
             double charge = pdt->particle(kseedmc.simParticle()._pdg).charge();
             TrkHelixUtils::helixFromMom( parvec, hflt,ppos, mom,charge,bz);
             trkinfomcstep.hpar = helixpar(parvec);
->>>>>>> 55ac831d
           }
         }
       }
