//
// Namespace for collecting tools used in TrkDiag tree filling
// Original author: A. Edmonds (November 2018)
//
#include "TrkAna/inc/InfoStructHelper.hh"
#include "Offline/RecoDataProducts/inc/TrkStrawHitSeed.hh"
#include "KinKal/Trajectory/CentralHelix.hh"
#include "Offline/TrackerGeom/inc/Tracker.hh"
#include "Offline/Mu2eKinKal/inc/WireHitState.hh"
#include <cmath>
#include <limits>

namespace mu2e {
  void InfoStructHelper::fillHitCount(StrawHitFlagCollection const& shfC, HitCount& hitcount) {
    hitcount.nsd = shfC.size();
    for(const auto& shf : shfC) {
      if(shf.hasAllProperties(StrawHitFlag::energysel))++hitcount.nesel;
      if(shf.hasAllProperties(StrawHitFlag::radsel))++hitcount.nrsel;
      if(shf.hasAllProperties(StrawHitFlag::timesel))++hitcount.ntsel;
      if(shf.hasAllProperties(StrawHitFlag::bkg))++hitcount.nbkg;
    }
  }

  void InfoStructHelper::fillHitCount(RecoCount const& nrec, HitCount& hitcount) {
    hitcount.nesel = nrec._nshfesel;
    hitcount.nrsel = nrec._nshfrsel;
    hitcount.ntsel = nrec._nshftsel;
    hitcount.nbkg = nrec._nshfbkg;
  }

<<<<<<< HEAD
  void InfoStructHelper::fillTrkInfo(const KalSeed& kseed,std::vector<TrkInfo>& trkinfos) {
    TrkInfo trkinfo;
=======
  void InfoStructHelper::fillTrkInfo(const KalSeed& kseed,TrkInfo& trkinfo) {
    trkinfo.reset();
>>>>>>> e69c16eb
    if(kseed.status().hasAllProperties(TrkFitFlag::kalmanConverged))
      trkinfo.status = 1;
    else if(kseed.status().hasAllProperties(TrkFitFlag::kalmanOK))
      trkinfo.status = 2;
    else
      trkinfo.status = -1;

    if(kseed.status().hasAllProperties(TrkFitFlag::FitOK)){
      trkinfo.goodfit = 1;
    } else
      trkinfo.goodfit = 0;

    if(kseed.status().hasAllProperties(TrkFitFlag::CPRHelix))
      trkinfo.seedalg = 1;
    else if(kseed.status().hasAllProperties(TrkFitFlag::TPRHelix))
      trkinfo.seedalg = 0;

    if(kseed.status().hasAllProperties(TrkFitFlag::KKLoopHelix)){
      trkinfo.fitalg =1;
    } else if(kseed.status().hasAllProperties(TrkFitFlag::KKCentralHelix))
      trkinfo.fitalg = 2;
    else if(kseed.status().hasAllProperties(TrkFitFlag::KKLine))
      trkinfo.fitalg = 3;
    else
      trkinfo.fitalg = 0;

    trkinfo.pdg = kseed.particle();

    fillTrkInfoHits(kseed, trkinfo);

    trkinfo.chisq = kseed.chisquared();
    trkinfo.ndof  = kseed.nDOF();
    trkinfo.fitcon = kseed.fitConsistency();
    trkinfo.nseg = kseed.nTrajSegments();
    trkinfo.maxgap = kseed._maxgap;
    trkinfo.avggap = kseed._avggap;

    trkinfo.firsthit = kseed.hits().back()._ptoca;
    trkinfo.lasthit = kseed.hits().front()._ptoca;
    for(auto const& hit : kseed.hits()) {
      if(hit.flag().hasAllProperties(StrawHitFlag::active)){
        if( trkinfo.firsthit > hit._ptoca)trkinfo.firsthit = hit._ptoca;
        if( trkinfo.lasthit < hit._ptoca)trkinfo.lasthit = hit._ptoca;
      }
    }

    fillTrkInfoStraws(kseed, trkinfo);

    trkinfos.push_back(trkinfo);
  }

  void InfoStructHelper::fillTrkFitInfo(const KalSeed& kseed, std::vector<std::vector<TrkFitInfo>>& all_tfis) {
    std::vector<TrkFitInfo> tfis;
    double tmin(std::numeric_limits<float>::max());
    double tmax(std::numeric_limits<float>::lowest());
    size_t imin(0), imax(0);
    for(size_t ikinter = 0; ikinter < kseed.intersections().size(); ++ikinter){
      auto const& kinter = kseed.intersections()[ikinter];
      // record earliest and latest intersections
      if(kinter.time() < tmin){
        tmin = kinter.time();
        imin = ikinter;
      }
      if(kinter.time() > tmax){
        tmax = kinter.time();
        imax = ikinter;
      }
      TrkFitInfo tfi;
      tfi.mom = kinter.momentum3();
      tfi.pos = kinter.position3();
      tfi.time = kinter.time();
      tfi.momerr = kinter.momerr();
      tfi.inbounds = kinter.inBounds();
      tfi.gap = kinter.gap();
      tfi.sid = kinter.surfid_.id().id();
      tfi.sindex = kinter.surfid_.index();
      tfis.push_back(tfi);
    }
    // now flag early and latest intersections
    if(tfis.size() > 0){
      tfis[imin].early = true;
      tfis[imax].late = true;
    }
    all_tfis.push_back(tfis);
  }

  void InfoStructHelper::fillLoopHelixInfo(const KalSeed& kseed, std::vector<std::vector<LoopHelixInfo>>& all_lhis) {
    std::vector<LoopHelixInfo> lhis;
    for(auto const& kinter : kseed.intersections()) {
      auto lh = kinter.loopHelix();
      LoopHelixInfo lhi;
      lhi.rad = lh.rad();
      lhi.lam = lh.lam();
      lhi.cx = lh.cx();
      lhi.cy = lh.cy();
      lhi.phi0 = lh.phi0();
      lhi.t0 = lh.t0();
      lhi.raderr = sqrt(lh.paramVar(KinKal::LoopHelix::rad_));
      lhi.lamerr = sqrt(lh.paramVar(KinKal::LoopHelix::lam_));
      lhi.cxerr = sqrt(lh.paramVar(KinKal::LoopHelix::cx_));
      lhi.cyerr = sqrt(lh.paramVar(KinKal::LoopHelix::cy_));
      lhi.phi0err = sqrt(lh.paramVar(KinKal::LoopHelix::phi0_));
      lhi.t0err = sqrt(lh.paramVar(KinKal::LoopHelix::t0_));
      // deprecated!
      lhi.maxr =sqrt(lh.cx()*lh.cx()+lh.cy()*lh.cy())+fabs(lh.rad());
      lhis.push_back(lhi);
    }
    all_lhis.push_back(lhis);
  }
  void InfoStructHelper::fillCentralHelixInfo(const KalSeed& kseed, std::vector<std::vector<CentralHelixInfo>>& all_chis) {
    std::vector<CentralHelixInfo> chis;
    for(auto const& kinter : kseed.intersections()) {
      auto ch = kinter.centralHelix();
      CentralHelixInfo chi;
      chi.d0 = ch.d0();
      chi.phi0 = ch.phi0();
      chi.omega = ch.omega();
      chi.z0 = ch.z0();
      chi.tanDip = ch.tanDip();
      chi.t0 = ch.t0();
      chi.d0err = sqrt(ch.paramVar(KinKal::CentralHelix::d0_));
      chi.phi0err = sqrt(ch.paramVar(KinKal::CentralHelix::phi0_));
      chi.omegaerr = sqrt(ch.paramVar(KinKal::CentralHelix::omega_));
      chi.z0err = sqrt(ch.paramVar(KinKal::CentralHelix::z0_));
      chi.tanDiperr = sqrt(ch.paramVar(KinKal::CentralHelix::tanDip_));
      chi.t0err = sqrt(ch.paramVar(KinKal::CentralHelix::t0_));
      // deprecated!
      chi.maxr = fabs(-1.0/ch.omega() - ch.d0());
      chis.push_back(chi);
    }
    all_chis.push_back(chis);
  }
  void InfoStructHelper::fillKinematicLineInfo(const KalSeed& kseed, std::vector<std::vector<KinematicLineInfo>>& all_klis) {
    std::vector<KinematicLineInfo> klis;
    for(auto const& kinter : kseed.intersections()) {
      auto kl = kinter.kinematicLine();
      KinematicLineInfo kli;
      kli.d0 = kl.d0();
      kli.phi0 = kl.phi0();
      kli.z0 = kl.z0();
      kli.theta = kl.theta();
      kli.mom = kl.mom();
      kli.t0 = kl.t0();
      kli.d0err = sqrt(kl.paramVar(KinKal::KinematicLine::d0_));
      kli.phi0err = sqrt(kl.paramVar(KinKal::KinematicLine::phi0_));
      kli.z0err = sqrt(kl.paramVar(KinKal::KinematicLine::z0_));
      kli.thetaerr = sqrt(kl.paramVar(KinKal::KinematicLine::theta_));
      kli.momerr = sqrt(kl.paramVar(KinKal::KinematicLine::mom_));
      kli.t0err = sqrt(kl.paramVar(KinKal::KinematicLine::t0_));
      klis.push_back(kli);
    }
    all_klis.push_back(klis);
 }

  void InfoStructHelper::fillTrkInfoHits(const KalSeed& kseed, TrkInfo& trkinfo) {
    static StrawHitFlag active(StrawHitFlag::active);
    std::set<unsigned> planes;
    uint16_t minplane(0), maxplane(0);
    static StrawHitFlag allsel("EnergySelection:TimeSelection:RadiusSelection");
    static StrawHitFlag allrej("Background:Dead:Noisy");

    for (auto ihit = kseed.hits().begin(); ihit != kseed.hits().end(); ++ihit) {
      ++trkinfo.nhits;
      if (ihit->strawHitState() > WireHitState::inactive){
        ++trkinfo.nactive;
        planes.insert(ihit->strawId().plane());
        minplane = std::min(minplane, ihit->strawId().plane());
        maxplane = std::max(maxplane, ihit->strawId().plane());
        if (ihit->strawHitState()==WireHitState::null) {
          ++trkinfo.nnullambig;
        }
        // count active hits by flag state
        if(ihit->flag().hasAllProperties(StrawHitFlag::energysel))trkinfo.nesel++;
        if(ihit->flag().hasAllProperties(StrawHitFlag::radsel))trkinfo.nrsel++;
        if(ihit->flag().hasAllProperties(StrawHitFlag::timesel))trkinfo.ntsel++;
        if(ihit->flag().hasAllProperties(StrawHitFlag::bkg))trkinfo.nbkg++;
        if(ihit->flag().hasAllProperties(allsel) && (!ihit->flag().hasAnyProperty(allrej)))trkinfo.nsel++;
        // these variables are obsolete, use stereo hits instead TODO
        auto jhit = ihit; jhit++;
        if(jhit != kseed.hits().end() && ihit->strawId().uniquePanel() == jhit->strawId().uniquePanel()){
          ++trkinfo.ndouble;
          if(jhit->strawHitState()>WireHitState::inactive) { ++trkinfo.ndactive; }
        }
      }
      trkinfo.nplanes = planes.size();
      trkinfo.planespan = abs(maxplane-minplane);
    }
  }

  void InfoStructHelper::fillTrkInfoStraws(const KalSeed& kseed, TrkInfo& trkinfo) {
    trkinfo.nmat = 0; trkinfo.nmatactive = 0; trkinfo.radlen = 0.0;
    for (std::vector<TrkStraw>::const_iterator i_straw = kseed.straws().begin(); i_straw != kseed.straws().end(); ++i_straw) {
      ++trkinfo.nmat;
      if (i_straw->active()) {
        ++trkinfo.nmatactive;
        trkinfo.radlen += i_straw->radLen();
      }
    }
  }

  void InfoStructHelper::fillHitInfo(const KalSeed& kseed, std::vector<std::vector<TrkStrawHitInfo>>& all_tshinfos ) {
    std::vector<TrkStrawHitInfo> tshinfos;
    // loop over hits
    static StrawHitFlag active(StrawHitFlag::active);
    const Tracker& tracker = *GeomHandle<Tracker>();
    for(std::vector<TrkStrawHitSeed>::const_iterator ihit=kseed.hits().begin(); ihit != kseed.hits().end(); ++ihit) {
      TrkStrawHitInfo tshinfo;
      auto const& straw = tracker.getStraw(ihit->strawId());

      tshinfo.state = ihit->_ambig;
      tshinfo.usetot = ihit->_kkshflag.hasAnyProperty(KKSHFlag::tot);
      tshinfo.usedriftdt = ihit->_kkshflag.hasAnyProperty(KKSHFlag::driftdt);
      tshinfo.useabsdt = ihit->_kkshflag.hasAnyProperty(KKSHFlag::absdrift);
      tshinfo.usendvar = ihit->_kkshflag.hasAnyProperty(KKSHFlag::nhdrift);
      tshinfo.algo = ihit->_algo;
      tshinfo.frozen = ihit->_frozen;
      tshinfo.bkgqual = ihit->_bkgqual;
      tshinfo.signqual = ihit->_signqual;
      tshinfo.driftqual = ihit->_driftqual;
      tshinfo.chi2qual = ihit->_chi2qual;
      tshinfo.earlyend   = ihit->_eend.end();
      tshinfo.plane = ihit->strawId().plane();
      tshinfo.panel = ihit->strawId().panel();
      tshinfo.layer = ihit->strawId().layer();
      tshinfo.straw = ihit->strawId().straw();

      tshinfo.edep   = ihit->_edep;
      tshinfo.etime   = ihit->_etime;
      tshinfo.wdist   = ihit->_wdist;
      tshinfo.werr   = ihit->_werr;
      tshinfo.tottdrift = ihit->_tottdrift;
      tshinfo.tot = ihit->_tot;
      tshinfo.ptoca   = ihit->_ptoca;
      tshinfo.stoca   = ihit->_stoca;
      tshinfo.rdoca   = ihit->_rdoca;
      tshinfo.rdocavar   = ihit->_rdocavar;
      tshinfo.rdt   = ihit->_rdt;
      tshinfo.rtocavar   = ihit->_rtocavar;
      tshinfo.udoca   = ihit->_udoca;
      tshinfo.udocavar   = ihit->_udocavar;
      tshinfo.udt   = ihit->_udt;
      tshinfo.utocavar   = ihit->_utocavar;
      tshinfo.rupos   = ihit->_rupos;
      tshinfo.uupos   = ihit->_uupos;
      tshinfo.rdrift   = ihit->_rdrift;
      tshinfo.cdrift   = ihit->_cdrift;
      tshinfo.sderr   = ihit->_sderr;
      tshinfo.uderr   = ihit->_uderr;
      tshinfo.dvel   = ihit->_dvel;
      tshinfo.lang   = ihit->_lang;
      tshinfo.utresid   = ihit->_utresid;
      tshinfo.utresidmvar   = ihit->_utresidmvar;
      tshinfo.utresidpvar   = ihit->_utresidpvar;
      tshinfo.udresid   = ihit->_udresid;
      tshinfo.udresidmvar   = ihit->_udresidmvar;
      tshinfo.udresidpvar   = ihit->_udresidpvar;
      tshinfo.rtresid   = ihit->_rtresid;
      tshinfo.rtresidmvar   = ihit->_rtresidmvar;
      tshinfo.rtresidpvar   = ihit->_rtresidpvar;
      tshinfo.rdresid   = ihit->_rdresid;
      tshinfo.rdresidmvar   = ihit->_rdresidmvar;
      tshinfo.rdresidpvar   = ihit->_rdresidpvar;

      // find nearest segment
      auto ikseg = kseed.nearestSegment(ihit->_ptoca);
      if(ikseg != kseed.segments().end()){
        auto tdir(ikseg->momentum3().Unit());
        tshinfo.wdot = tdir.Dot(straw.getDirection());
      }
      auto const& wiredir = straw.getDirection();
      auto const& mid = straw.getMidPoint();
      auto hpos = mid + wiredir*ihit->_wdist;
      tshinfo.poca = XYZVectorF(hpos);

      // count correlations with other TSH
      // OBSOLETE: replace this with a test for KinKal StrawHitClusters
      for(std::vector<TrkStrawHitSeed>::const_iterator jhit=kseed.hits().begin(); jhit != kseed.hits().end(); ++jhit) {
        if(jhit != ihit && ihit->strawId().plane() ==  jhit->strawId().plane() &&
            ihit->strawId().panel() == jhit->strawId().panel() ){
          tshinfo.dhit = true;
          if (jhit->flag().hasAllProperties(active)) {
            tshinfo.dactive = true;
            break;
          }
        }
      }
      tshinfos.push_back(tshinfo);
    }
    all_tshinfos.push_back(tshinfos);
  }

  void InfoStructHelper::fillMatInfo(const KalSeed& kseed, std::vector<std::vector<TrkStrawMatInfo>>& all_tminfos ) {
    std::vector<TrkStrawMatInfo> tminfos;
    // loop over sites, pick out the materials

    for(const auto& i_straw : kseed.straws()) {
      TrkStrawMatInfo tminfo;

      tminfo.plane = i_straw.straw().getPlane();
      tminfo.panel = i_straw.straw().getPanel();
      tminfo.layer = i_straw.straw().getLayer();
      tminfo.straw = i_straw.straw().getStraw();

      tminfo.active = i_straw.active();
      tminfo.dp = i_straw.pfrac();
      tminfo.radlen = i_straw.radLen();
      tminfo.doca = i_straw.doca();
      tminfo.tlen = i_straw.trkLen();

      tminfos.push_back(tminfo);
    }
    all_tminfos.push_back(tminfos);
  }

  void InfoStructHelper::fillCaloHitInfo(const KalSeed& kseed, std::vector<TrkCaloHitInfo>& all_tchinfos) {
    TrkCaloHitInfo tchinfo;
    if (kseed.hasCaloCluster()) {
      auto const& tch = kseed.caloHit();
      auto const& cc = tch.caloCluster();
      tchinfo.active = tch._flag.hasAllProperties(StrawHitFlag::active);
      tchinfo.did = cc->diskID();
      tchinfo.poca = tch._cpos;
      tchinfo.mom = tch._tmom;
      tchinfo.cdepth = tch._cdepth;
      tchinfo.trkdepth = tch._trkdepth;
      tchinfo.doca = tch._udoca;
      tchinfo.dt = tch._udt;
      tchinfo.ptoca = tch._uptoca;
      tchinfo.tocavar = tch._utocavar;
      tchinfo.tresid   = tch._tresid;
      tchinfo.tresidmvar   = tch._tresidmvar;
      tchinfo.tresidpvar   = tch._tresidpvar;
      tchinfo.ctime = cc->time();
      tchinfo.ctimeerr = cc->timeErr();
      tchinfo.csize = cc->size();
      tchinfo.edep = cc->energyDep();
      tchinfo.edeperr = cc->energyDepErr();
      // compute relative azimuth dot product
      auto rmomhat = XYZVectorF(tch._tmom.X(),tch._tmom.Y(),0.0).Unit();
      auto rhohat = XYZVectorF(tch._cpos.X(),tch._cpos.Y(),0.0).Unit();
      tchinfo.dphidot = rmomhat.Dot(rhohat);
    }
    all_tchinfos.push_back(tchinfo);
  }


  void InfoStructHelper::fillHelixInfo(art::Ptr<HelixSeed> const& hptr, HelixInfo& hinfo) {
    if(hptr.isNonnull()){
      // count hits, active and not
      for(size_t ihit=0;ihit < hptr->hits().size(); ihit++){
        auto const& hh = hptr->hits()[ihit];
        hinfo.nch++;
        hinfo.nsh += hh.nStrawHits();
        if(!hh.flag().hasAnyProperty(StrawHitFlag::outlier)){
          hinfo.ncha++;
          hinfo.nsha += hh.nStrawHits();
        }
        if( hptr->status().hasAllProperties(TrkFitFlag::TPRHelix))
          hinfo.flag = 1;
        else if( hptr->status().hasAllProperties(TrkFitFlag::CPRHelix))
          hinfo.flag = 2;
        hinfo.t0err = hptr->t0().t0Err();
        hinfo.mom = 0.299792*hptr->helix().momentum()*_bz0; //FIXME!
        hinfo.chi2xy = hptr->helix().chi2dXY();
        hinfo.chi2fz = hptr->helix().chi2dZPhi();
        if(hptr->caloCluster().isNonnull())
          hinfo.ecalo  = hptr->caloCluster()->energyDep();
      }
    }
  }

  // this function won't work with KinKal fits and needs to be rewritten from scratch //FIXME
  void InfoStructHelper::fillTrkPIDInfo(const TrkCaloHitPID& tchp, const KalSeed& kseed, TrkPIDInfo& trkpidInfo) {
    mu2e::GeomHandle<mu2e::Calorimeter> calo;
    int n_trktchpid_vars = TrkCaloHitPID::n_vars;
    for (int i_trktchpid_var = 0; i_trktchpid_var < n_trktchpid_vars; ++i_trktchpid_var) {
      TrkCaloHitPID::MVA_varindex i_index = TrkCaloHitPID::MVA_varindex(i_trktchpid_var);
      trkpidInfo._tchpvars[i_trktchpid_var] = (float) tchp[i_index];
    }
    trkpidInfo._mvaout = tchp.MVAOutput();
    trkpidInfo._mvastat = tchp.status();
    // extrapolate the track to the calorimeter disk faces and record the transverse radius
    // Use the last segment
    auto const& trkhel = kseed.segments().back().helix();
    static const CLHEP::Hep3Vector origin;
    for(int idisk=0;idisk < 2; idisk++){
      auto ffpos = calo->geomUtil().mu2eToTracker(calo->geomUtil().diskFFToMu2e(idisk,origin));
      float flen = trkhel.zFlight(ffpos.z());
      float blen = trkhel.zFlight(ffpos.z()+207.5); // private communication B. Echenard FIXME!!!!
      XYZVectorF extpos;
      trkhel.position(flen,extpos);
      trkpidInfo._diskfrad[idisk] = sqrt(extpos.Perp2());
      trkhel.position(blen,extpos);
      trkpidInfo._diskbrad[idisk] = sqrt(extpos.Perp2());
    }
  }

}<|MERGE_RESOLUTION|>--- conflicted
+++ resolved
@@ -28,13 +28,9 @@
     hitcount.nbkg = nrec._nshfbkg;
   }
 
-<<<<<<< HEAD
   void InfoStructHelper::fillTrkInfo(const KalSeed& kseed,std::vector<TrkInfo>& trkinfos) {
     TrkInfo trkinfo;
-=======
-  void InfoStructHelper::fillTrkInfo(const KalSeed& kseed,TrkInfo& trkinfo) {
-    trkinfo.reset();
->>>>>>> e69c16eb
+
     if(kseed.status().hasAllProperties(TrkFitFlag::kalmanConverged))
       trkinfo.status = 1;
     else if(kseed.status().hasAllProperties(TrkFitFlag::kalmanOK))
